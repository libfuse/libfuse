[pytest]
addopts = --verbose --assert=rewrite --tb=native -x -r a
<<<<<<< HEAD
markers =
    uses_fuse
=======
markers = 
    uses_fuse: Indicates that FUSE is supported.
>>>>>>> 77d66245
<|MERGE_RESOLUTION|>--- conflicted
+++ resolved
@@ -1,9 +1,4 @@
 [pytest]
 addopts = --verbose --assert=rewrite --tb=native -x -r a
-<<<<<<< HEAD
-markers =
-    uses_fuse
-=======
 markers = 
-    uses_fuse: Indicates that FUSE is supported.
->>>>>>> 77d66245
+    uses_fuse: Indicates that FUSE is supported.