--- conflicted
+++ resolved
@@ -448,10 +448,6 @@
     finally:
         mount_process.terminate()
 
-<<<<<<< HEAD
-=======
-@pytest.mark.skip(reason='Failing test - relatively new, possibly problematic!')
->>>>>>> 26182272
 def test_release_unlink_race(tmpdir, output_checker):
     """test case for Issue #746
 
