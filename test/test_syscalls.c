--- conflicted
+++ resolved
@@ -1,12 +1,7 @@
-<<<<<<< HEAD
 #ifndef _GNU_SOURCE
     #define _GNU_SOURCE
 #endif
-#include "config.h"
-=======
-#define _GNU_SOURCE
 #include "fuse_config.h"
->>>>>>> 81ad52c7
 
 #include <stdio.h>
 #include <stdlib.h>
@@ -101,7 +96,7 @@
 
 static void __start_test(const char *fmt, ...)
 {
-	int n;
+	unsigned int n;
 	va_list ap;
 	n = sprintf(testname, "%3i [", testnum);
 	va_start(ap, fmt);
