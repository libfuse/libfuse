#!/bin/bash

set -e

# Disable leak checking for now, there are some issues (or false positives)
# that we still need to fix
export ASAN_OPTIONS="detect_leaks=0"

export LSAN_OPTIONS="suppressions=$(pwd)/test/lsan_suppress.txt"
export CC

TEST_CMD="python3 -m pytest --maxfail=99 test/"

# Make sure binaries can be accessed when invoked by root.
umask 0022

# There are tests that run as root but without CAP_DAC_OVERRIDE. To allow these
# to launch built binaries, the directory tree must be accessible to the root
# user. Since the source directory isn't necessarily accessible to root, we
# build and run tests in a temporary directory that we can set up to be world
# readable/executable.
SOURCE_DIR="$(readlink -f .)"
TEST_DIR="$(mktemp -dt libfuse-build-XXXXXX)"
chmod 0755 "${TEST_DIR}"
cd "${TEST_DIR}"

# Standard build
for CC in gcc gcc-7 clang; do
    mkdir build-${CC}; cd build-${CC}
    if [ "${CC}" == "clang" ]; then
        export CXX="clang++"
    fi
    if [ ${CC} == 'gcc-7' ]; then
        build_opts='-D b_lundef=false'
    else
        build_opts=''
    fi
<<<<<<< HEAD
#    meson -D werror=true ${build_opts} "${SOURCE_DIR}"
#    ninja
    cmake -G "Unix Makefiles" \
            -DOPTION_BUILD_UTILS=ON \
            -DOPTION_BUILD_EXAMPLES=ON \
            -DCMAKE_INSTALL_PREFIX="${SOURCE_DIR}"/install \
            -DCMAKE_BUILD_TYPE=Debug "${SOURCE_DIR}"
    make -j
=======
    meson -D werror=true ${build_opts} "${SOURCE_DIR}" || (cat meson-logs/meson-log.txt; false)
    ninja
>>>>>>> 06342ca6

    sudo chown root:root util/fusermount3
    sudo chmod 4755 util/fusermount3
    TEST_WITH_VALGRIND=true ${TEST_CMD}
    cd ..
done
(cd build-$CC; sudo ninja install)

# Sanitized build
CC=clang
CXX=clang++
for san in undefined address; do
    mkdir build-${san}; cd build-${san}
    # b_lundef=false is required to work around clang
    # bug, cf. https://groups.google.com/forum/#!topic/mesonbuild/tgEdAXIIdC4
<<<<<<< HEAD
    # meson -D b_sanitize=${san} -D b_lundef=false -D werror=true "${SOURCE_DIR}"
    # ninja
    cmake -G "Unix Makefiles" \
            -DOPTION_BUILD_UTILS=ON \
            -DOPTION_BUILD_EXAMPLES=ON \
            -DCMAKE_INSTALL_PREFIX=/home/<USER>/FUSE/install \
            -DCMAKE_BUILD_TYPE=Debug "${SOURCE_DIR}"
    make -j
=======
    meson -D b_sanitize=${san} -D b_lundef=false -D werror=true "${SOURCE_DIR}" \
           || (cat meson-logs/meson-log.txt; false)
    ninja
>>>>>>> 06342ca6

    # Test as root and regular user
    sudo ${TEST_CMD}
    sudo chown root:root util/fusermount3
    sudo chmod 4755 util/fusermount3
    # Cleanup temporary files (since they're now owned by root)
    sudo rm -rf test/.pytest_cache/ test/__pycache__

    ${TEST_CMD}
    cd ..
done

# Documentation.
(cd "${SOURCE_DIR}"; doxygen doc/Doxyfile)

# Clean up.
rm -rf "${TEST_DIR}"<|MERGE_RESOLUTION|>--- conflicted
+++ resolved
@@ -35,8 +35,8 @@
     else
         build_opts=''
     fi
-<<<<<<< HEAD
-#    meson -D werror=true ${build_opts} "${SOURCE_DIR}"
+
+#    meson -D werror=true ${build_opts} "${SOURCE_DIR}" || (cat meson-logs/meson-log.txt; false)
 #    ninja
     cmake -G "Unix Makefiles" \
             -DOPTION_BUILD_UTILS=ON \
@@ -44,10 +44,6 @@
             -DCMAKE_INSTALL_PREFIX="${SOURCE_DIR}"/install \
             -DCMAKE_BUILD_TYPE=Debug "${SOURCE_DIR}"
     make -j
-=======
-    meson -D werror=true ${build_opts} "${SOURCE_DIR}" || (cat meson-logs/meson-log.txt; false)
-    ninja
->>>>>>> 06342ca6
 
     sudo chown root:root util/fusermount3
     sudo chmod 4755 util/fusermount3
@@ -63,8 +59,8 @@
     mkdir build-${san}; cd build-${san}
     # b_lundef=false is required to work around clang
     # bug, cf. https://groups.google.com/forum/#!topic/mesonbuild/tgEdAXIIdC4
-<<<<<<< HEAD
-    # meson -D b_sanitize=${san} -D b_lundef=false -D werror=true "${SOURCE_DIR}"
+    #     meson -D b_sanitize=${san} -D b_lundef=false -D werror=true "${SOURCE_DIR}" \
+    #       || (cat meson-logs/meson-log.txt; false)
     # ninja
     cmake -G "Unix Makefiles" \
             -DOPTION_BUILD_UTILS=ON \
@@ -72,11 +68,6 @@
             -DCMAKE_INSTALL_PREFIX=/home/<USER>/FUSE/install \
             -DCMAKE_BUILD_TYPE=Debug "${SOURCE_DIR}"
     make -j
-=======
-    meson -D b_sanitize=${san} -D b_lundef=false -D werror=true "${SOURCE_DIR}" \
-           || (cat meson-logs/meson-log.txt; false)
-    ninja
->>>>>>> 06342ca6
 
     # Test as root and regular user
     sudo ${TEST_CMD}
