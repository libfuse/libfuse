--- conflicted
+++ resolved
@@ -35,19 +35,8 @@
     else
         build_opts=''
     fi
-<<<<<<< HEAD
-#    meson -D werror=true ${build_opts} "${SOURCE_DIR}"
-#    ninja
-    cmake -G "Unix Makefiles" \
-            -DOPTION_BUILD_UTILS=ON \
-            -DOPTION_BUILD_EXAMPLES=ON \
-            -DCMAKE_INSTALL_PREFIX="${SOURCE_DIR}"/install \
-            -DCMAKE_BUILD_TYPE=Debug "${SOURCE_DIR}"
-    make -j
-=======
     meson -D werror=true ${build_opts} "${SOURCE_DIR}" || (cat meson-logs/meson-log.txt; false)
     ninja
->>>>>>> 08642693
 
     sudo chown root:root util/fusermount3
     sudo chmod 4755 util/fusermount3
@@ -63,20 +52,9 @@
     mkdir build-${san}; cd build-${san}
     # b_lundef=false is required to work around clang
     # bug, cf. https://groups.google.com/forum/#!topic/mesonbuild/tgEdAXIIdC4
-<<<<<<< HEAD
-    # meson -D b_sanitize=${san} -D b_lundef=false -D werror=true "${SOURCE_DIR}"
-    # ninja
-    cmake -G "Unix Makefiles" \
-            -DOPTION_BUILD_UTILS=ON \
-            -DOPTION_BUILD_EXAMPLES=ON \
-            -DCMAKE_INSTALL_PREFIX=/home/<USER>/FUSE/install \
-            -DCMAKE_BUILD_TYPE=Debug "${SOURCE_DIR}"
-    make -j
-=======
     meson -D b_sanitize=${san} -D b_lundef=false -D werror=true "${SOURCE_DIR}" \
            || (cat meson-logs/meson-log.txt; false)
     ninja
->>>>>>> 08642693
 
     # Test as root and regular user
     sudo ${TEST_CMD}
