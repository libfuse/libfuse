--- conflicted
+++ resolved
@@ -13,11 +13,7 @@
 
 #define FUSE_USE_VERSION 30
 
-<<<<<<< HEAD
-#include "config.h"
-=======
 #include <fuse_config.h>
->>>>>>> 81ad52c7
 #include <fuse_lowlevel.h>
 #include <stdio.h>
 #include <stdlib.h>
