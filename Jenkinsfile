pipeline {
    agent any

    stages {
        stage('Configure'){
<<<<<<< HEAD
            steps {
                sh '''
=======
            sh '''
>>>>>>> 93b87be6
                mkdir build;
                cd build;
                cmake -G "Unix Makefiles" \
                      -DOPTION_BUILD_UTILS=ON \
                      -DOPTION_BUILD_EXAMPLES=ON \
                      -DCMAKE_INSTALL_PREFIX=./install \
                      -DCMAKE_BUILD_TYPE=Debug \
               '''
<<<<<<< HEAD
            }
=======
>>>>>>> 93b87be6
                
        }
        stage('Build') {
            steps {
                echo 'Building..'
                sh '''
                   make -j \
                   '''

            }
        }
        stage('Test') {
            steps {
                echo 'Testing..'
                sh '''
                   sudo chown root:root util/fusermount3
                   sudo chmod 4755 util/fusermount3
                   python3.6 -m pytest test/
                   '''
                    
            }
        }
    }
}<|MERGE_RESOLUTION|>--- conflicted
+++ resolved
@@ -3,12 +3,8 @@
 
     stages {
         stage('Configure'){
-<<<<<<< HEAD
             steps {
                 sh '''
-=======
-            sh '''
->>>>>>> 93b87be6
                 mkdir build;
                 cd build;
                 cmake -G "Unix Makefiles" \
@@ -17,11 +13,7 @@
                       -DCMAKE_INSTALL_PREFIX=./install \
                       -DCMAKE_BUILD_TYPE=Debug \
                '''
-<<<<<<< HEAD
             }
-=======
->>>>>>> 93b87be6
-                
         }
         stage('Build') {
             steps {
