2015-08-12  Miklos Szeredi <miklos@szeredi.hu>

<<<<<<< HEAD
	* libfuse: fix warning mount.c:receive_fd().  Reported by Albert
	Berger
=======
	* libfuse: added fuse_pkgversion() function to retrieve the full
	version string, per autoconf.  Patch by Christopher Harrison
>>>>>>> 95e89c0c

2015-06-29  Miklos Szeredi <miklos@szeredi.hu>

	* libfuse: fix possible memory leak.  Reported by Jose R. Guzman

2015-05-26  Miklos Szeredi <miklos@szeredi.hu>

	* Use system directory for system-wide udev rules by default. This
	ensures that fuse functions correctly on stateless operating
	systems without requiring use of the site configuration directory
	(/etc/).  Patch by Ikey Doherty

2015-05-22  Miklos Szeredi <miklos@szeredi.hu>

	* libfuse: fix exec environment for mount and umount.  Found by
	Tavis Ormandy (CVE-2015-3202).

2015-04-23  Miklos Szeredi <miklos@szeredi.hu>

	* libfuse: add FUSE_CAP_NO_OPEN_SUPPORT flag to ->init()

2015-02-26  Miklos Szeredi <miklos@szeredi.hu>

	* libfuse: fix fuse_remove_signal_handlers() to properly restore
	the default signal handler.  Reported by: Chris Johnson

	* libfuse: fix handling of '.' and '..' in highlevel readdirplus

2014-07-21  Miklos Szeredi <miklos@szeredi.hu>

	* libfuse: highlevel API: fix directory file handle passed to
	ioctl() method.  Reported by Eric Biggers

2014-07-15  Miklos Szeredi <miklos@szeredi.hu>

	* libfuse: document deadlock avoidance for
	fuse_notify_inval_entry() and fuse_notify_delete()

	* fusermount, libfuse: send value as unsigned in "user_id=" and
	"group_id=" options.  Uids/gids larger than 2147483647 would
	result in EINVAL when mounting the filesystem.  This also needs a
	fix in the kernel.

	* libfuse: add "time_gran" option.  This allows the filesystem to
	specify the time granularity it supports when the kernel is
	responsible for updating times ("writeback_cache" option).

	* libfuse: allow setting ctime in ->setattr()

	* libfuse: add flags to ->rename().  See renameat2() system call
	in linux-3.15 and later kernels.

2014-03-26  Miklos Szeredi <miklos@szeredi.hu>

	* Initialize stat buffer passed to ->getattr() and ->fgetattr() to
	zero in all cases.  Reported by Daniel Iwan

2014-03-05  Miklos Szeredi <miklos@szeredi.hu>

	* libfuse: implement readdirplus for high-level API.  Reuse the
	old "readdir" callback, but add a flags argument, that has
	FUSE_READDIR_PLUS in case this is a "plus" version.  Filesystems
	can safely ignore this flag, but if they want they can add
	optimizations based on it: i.e. only retrieve the full attributes
	in PLUS mode.  The filler function is also given a flags argument
	and the filesystem can set FUSE_FILL_DIR_PLUS if all the
	attributes in "stat" are valid.  Original patch by Eric Wong

2014-02-21  Miklos Szeredi <miklos@szeredi.hu>

	* libfuse: added fuse_lo-plus.c to the examples

2014-02-04  Miklos Szeredi <miklos@szeredi.hu>

	* libfuse: Don't use constructor functions for loading modules.
	Original patch by Fabrice Bauzac

2014-01-29  Miklos Szeredi <miklos@szeredi.hu>

	* libfuse: Add "async_dio" and "writeback_cache" options.
	Asynchronous direct I/O is supported by linux kernels 3.13 and
	later, writeback caching is supported by 3.14 and later.

2013-08-26  Miklos Szeredi <miklos@szeredi.hu>

	* libfuse: Add missing includes.  This allows compiling fuse with
	musl.  Patch by Daniel Thau

2013-07-26  Miklos Szeredi <miklos@szeredi.hu>

	* Print help on stdout instead of stderr

2013-07-25  Miklos Szeredi <miklos@szeredi.hu>

	* libfuse: fuse -> fuse3.  Allow 2.X and 3.X to coexist.  Includes
	are now stored under /usr/include/fuse3 and library is named
	libfuse3.*.  Invoke pkg-config with "fuse3" as the first argument
	to build with version 3 of the library.

	* ulockmgr: strip ulockmgr support from this source package and
	distribute it separately.  It is not needed for the building of
	libfuse, only fusexmp_fh.  Check ulockmgr library in ./configure
	and if not disable remote-lock suport in fusexmp_fh.

2013-07-24  Miklos Szeredi <miklos@szeredi.hu>

	* libfuse: remove "-D_FILE_OFFSET_BITS=64" from fuse.pc, add
	AC_SYS_LARGEFILE to your configure.ac instead.

2013-06-21  Miklos Szeredi <miklos@szeredi.hu>

	* libfuse: set FD_CLOEXEC also when receiving device fd from
	fusermount

2013-06-20  Miklos Szeredi <miklos@szeredi.hu>

	* libfuse: fix multiple close of device fd.  Reported by Dan
	Greenfield

2013-03-19  Miklos Szeredi <miklos@szeredi.hu>

	* libfuse: fix thread cancel race.  Exiting a worker my race with
	cancelling that same worker.  This caused a segmenation
	fault. Reported and tested by Anatol Pomozov

2013-02-20  Miklos Szeredi <miklos@szeredi.hu>

	* libfuse: change the type of fuse_ino_t from 'unsigned long' to
	'uint64_t'

	* libfuse: use O_CLOEXEC flag when opening /dev/fuse device.
	Patch by Richard W.M. Jones

	* libfuse: don't force -D_FILE_OFFSET_BITS=64 in pkgconfig file.
	Patch by Richard W.M. Jones

2013-02-19  Miklos Szeredi <miklos@szeredi.hu>

	* fuse_daemonize(): chdir to "/" even if not running in the
	background for consistency.  Reported by Vladimir Rutsky

2013-02-18  Miklos Szeredi <miklos@szeredi.hu>

	* fuse_opt_parse(): when storing a newly allocated string for
	format "%s", free the previous value stored at that location.
	Reported by Marco Schuster

2013-02-07  Miklos Szeredi <miklos@szeredi.hu>

	* libfuse: add readdirplus support in fuse_lowlevel_ops.  Patch by
	Feng Shuo

	* libfuse: add poll_events to fuse_file_info.  Patch by Enke Chen

	* libfuse: fix fs cleanup.  Reported by Eric Wong

	* libfuse: pass security context options to kernel.  Patch by
	Dalvik Khertel

	* libfuse: remove deprecated features:
	- fuse_is_lib_option()
	- fuse_invalidate()
	- fuse_set_getcontext_func()
	- fuse_loop_mt_proc()
	- fuse_read_cmd()
	- fuse_process_cmd()
	- fuse_setup()
	- fuse_teardown()
	- fuse_exited()
	- fuse_lowlevel_is_lib_option()
	- fuse_operations.getdir()
	- fuse_operations.utime()
	- fuse_operations.utime_omit_ok

2013-02-06  Miklos Szeredi <miklos@szeredi.hu>

	* libfuse: set close-on-exec flag on pipe file descriptors.  Patch
	by Eric Wong

	* libfuse: add missing INIT flags

2013-02-05  Miklos Szeredi <miklos@szeredi.hu>

	* libfuse: fix fuse_get_context() in non fuse threads.  Reported
	by Michael Berlin

2013-02-04  Miklos Szeredi <miklos@szeredi.hu>

	* libfuse: fix crash in unlock_path().  Patch by Ratna Manoj

	* libfuse: fix the 'remember' option.  The lru list was not
	initialized for the "/" path.  This resulted in remove_node_lru()
	crashing on LOOKUP-DOTDOT.  Patch by Madan Valluri

	* libfuse: configure: detect new util-linux

	* libfuse: Use AC_CONFIG_HEADERS instead of AM_CONFIG_HEADER.
	Patch by Anatol Pomozov

	* libfuse: rename ./configure.in to ./configure.ac.  Patch by
	Anatol Pomozov

2012-10-01  Miklos Szeredi <miklos@szeredi.hu>

	* Released 2.9.2

2012-10-01  Miklos Szeredi <miklos@szeredi.hu>

	* Fix deadlock in libfuse.  Running "svn update" on a fuse
	filesystem could deadlock because of a bug in the way the paths
	are locked.  Reported by Kazuaki Anami

2012-08-23  Miklos Szeredi <miklos@szeredi.hu>

	* Fix missing config.h in buffer.c.  Reported by Matthew Gabeler-Lee

2012-08-14  Miklos Szeredi <miklos@szeredi.hu>

	* Not unhashing the name in forget (commit on 2011-12-09) broke
	the forget logic in a subtle way, resulting in "fuse internal
	error: node NNN not found" and causing the filesystem daemon to
	abort.  Fix by incrementing the node refcount if nlookup goes from
	zero to one.  Reported by Kyle Lippincott

2012-08-13  Miklos Szeredi <miklos@szeredi.hu>

	* Fix linking against GNU libiconv.  Patch by Natanael Copa

2012-07-19  Miklos Szeredi <miklos@szeredi.hu>

	* Start of 3.0 series.  This is going to be a new major version of
	the library breaking backward compatibility on the binary level as
	well as the source level.

2012-07-19  Miklos Szeredi <miklos@szeredi.hu>

	* Released 2.9.1

2012-07-19  Miklos Szeredi <miklos@szeredi.hu>

	* Fix crash caused by freeing a stack address.  Reported by Itay
	Perl

2012-07-04  Miklos Szeredi <miklos@szeredi.hu>

	* Fix install of mount.fuse from out-of-tree build.  Patch by
	Olivier Blin

	* Fix build with automake >= 1.12.1.  Patch by Olivier Blin

2012-04-24  Miklos Szeredi <miklos@szeredi.hu>

	* Add fallocate operation.  Only works on linux kernels 3.5 or
	later.  Patch by Anatol Pomozov

2012-05-16  Miklos Szeredi <miklos@szeredi.hu>

	* Linking to a library that uses threads requires the application
	to be linked with -pthreads otherwise some pthread functions will
	be linked to stubs in glibc.  So move -pthread from Libs.private
	to Libs in fuse.pc.  Reported by Werner Fink

	* Fix the compile command in the examples. Reported by Luciano
	Dalle Ore

2012-04-20  Miklos Szeredi <miklos@szeredi.hu>

	* Released 2.9.0

2012-04-20  Miklos Szeredi <miklos@szeredi.hu>

	* Add missing fuse_fs_flock to fuse_versionscript

2012-04-10  Miklos Szeredi <miklos@szeredi.hu>

	* Check protocol version before sending notifications and return
	-ENOSYS if a particular notification is not supported.

	* Add 'flag_utime_omit_ok' flag to fuse_operations.  If the
	filesystem sets this flag then ->utimens() will receive UTIME_OMIT
	and UTIME_NOW values as specified in utimensat(2).

2012-01-27  Miklos Szeredi <miklos@szeredi.hu>

	* Interpret octal escape codes in options.  Requested by Jan
	Engelhardt

2012-01-26  Miklos Szeredi <miklos@szeredi.hu>

	* Add man pages for fusermount, mount.fuse and ulockmgr_server.
	Lifted from the Debian package.  The man pages were written by
	Daniel Baumann and Bastien Roucaries

2012-01-13  Miklos Szeredi <miklos@szeredi.hu>

	* Disable symbol versions on MacOSX.  Patch by Anatol Pomozov

2012-01-02  Miklos Szeredi <miklos@szeredi.hu>

	* Remove unnecessary mutex unlock at the end of multithreaded
	event loop.

2011-12-09  Miklos Szeredi <miklos@szeredi.hu>

	* Fix hang in wait_on_path().  Reported by Ville Silventoinen

	* Don't unhash name in FORGET.  This resulted in ENOENT being
	returned for unlinked but still open files if the kernel sent a
	FORGET request for the parent directory.

	* Free request in fuse_reply_data().

2011-12-08  Miklos Szeredi <miklos@szeredi.hu>

	* Fix build if FUSE_NODE_SLAB is not defined.  Patch by Emmanuel
	Dreyfus

	* Check for availability of utimensat() function.  Patch by
	Emmanuel Dreyfus

2011-12-07  Miklos Szeredi <miklos@szeredi.hu>

	* Add fuse_lowlevel_notify_delete() which tells the kernel that a
	file or directory is deleted.  Patch by John Muir

2011-12-06  Miklos Szeredi <miklos@szeredi.hu>

	* Update retrieve_reply() method

2011-12-05  Miklos Szeredi <miklos@szeredi.hu>

	* Low level API: lock argument of fuse_reply_lock should have a
	'const' qualifier.  Reported by Shachar Sharon

	* Add support for ioctl on directories.  Reported by Antonio SJ
	Musumeci

2011-10-13  Miklos Szeredi <miklos@szeredi.hu>

	* Reply to request with ENOMEM in case of failure to allocate
	request structure.  Otherwise the task issuing the request will
	just freeze up until the filesystem daemon is killed.  Reported by
	Stephan Kulow

2011-09-23  Miklos Szeredi <miklos@szeredi.hu>

	* Replace daemon() function with fork().  Patch by Anatol Pomozov

2011-08-26  Miklos Szeredi <miklos@szeredi.hu>

	* If configured with --disable-mtab then don't call mount(8) from
	libfuse to update the mtab.  Reported by: James Sierp

2011-08-24  Miklos Szeredi <miklos@szeredi.hu>

	* Use LRU list for cleaning up the cache if the "remember=T"
	option was given.  Patch by therealneworld@gmail.com

2011-07-06  Miklos Szeredi <miklos@szeredi.hu>

	* Add ->flock() operation to low and high level interfaces.  This
	fixes problems with emulating flock() with POSIX locking.
	Reported by Sebastian Pipping.  As with lock/setlk/getlk most
	filesystems don't need to implement this, as the kernel takes care
	of file locking.  The only reason to implement locking operations
	is for network filesystems which want file locking to work between
	clients.

2011-07-02  Sebastian Pipping <sebastian@pipping.org>

	* Make xmp_utimens of examples "fusexmp" and "fusexmp_fh"
	not follow symlinks as other layers do that already.

2011-06-02  Miklos Szeredi <miklos@szeredi.hu>

	* Add "remember" option.  This works similar to "noforget" except
	that eventually the node will be allowed to expire from the cache.
	Patch by therealneworld@gmail.com

2011-05-27  Miklos Szeredi <miklos@szeredi.hu>

	* Check if splice/vmsplice are supported

2011-05-26  Miklos Szeredi <miklos@szeredi.hu>

	* Remove -lrt -ldl from fuse.pc for dynamic linking since
	libfuse.so is already linked with these libraries.  Reported by:
	Nikolaus Rath

2011-05-20  Miklos Szeredi <miklos@szeredi.hu>

	* Cleaner build output.  Patch by Reuben Hawkins

2011-05-19  Miklos Szeredi <miklos@szeredi.hu>

	* Disable splice by default, add "splice_read", "splice_write" and
	"splice_move" options.  Keep the "no_splice_*" variants, which can
	disable splice even if the filesystem explicitly enables it.

2011-04-15  Max Krasnyansky <maxk@kernel.org>
	* Added support for "auto_unmount" option which unmounts the
	filesystem automatically on process exit (or crash).

2011-03-30  Miklos Szeredi <miklos@szeredi.hu>

	* Patches by Laszlo Papp fixing various issues found by the
	Coverity checker

2011-03-11  Miklos Szeredi <miklos@szeredi.hu>

	* In case of failure to add to /etc/mtab don't umount.  Reported
	by Marc Deslauriers

2011-02-02  Miklos Szeredi <miklos@szeredi.hu>

	* libfuse: In fuse_session_loop_mt() don't pause when exiting the
	worker threads.  The pause() was added in 2.2.1 to prevent
	segfault on pthread_cancel() on an exited, detached thread.  Now
	worker threads are not detached and pthread_cancel() should work
	fine even after the thread exited.  Reported by Boris Protopopov

2011-01-31  Miklos Szeredi <miklos@szeredi.hu>

	* fusermount: chdir to / before performing mount/umount

	* fusermount: only allow mount and umount if util-linux supports
	--no-canonicalize

2010-12-16  Miklos Szeredi <miklos@szeredi.hu>

	* Highlevel lib: allow hash tables to shrink

	* Highlevel lib: add slab allocation for node cache.  This will
	allow the memory used by the filesystem to grow and shrink
	depending on how many inodes are currently cached.

2010-12-13  Miklos Szeredi <miklos@szeredi.hu>

	* Highlevel lib: use dynamically resized hash table for looking up
	by name and node ID.

2010-12-07  Miklos Szeredi <miklos@szeredi.hu>

	* Allow batching of forget requests.  This allows forget requests
	to be processed faster and doesn't require a modification to fuse
	filesystems.  Reported by Terje Malmedal

	* Add ->forget_multi() operation to the lowlevel API.  The
	filesystem may implement this to process multiple forget requests
	in one call

	* Fix the ambiguity of ioctl ABI on the kernel/userspace boundary
	for 32bit vs. 64bit userspace

2010-11-10  Miklos Szeredi <miklos@szeredi.hu>

	* Add new write_buf() method to the highlevel API.  Similarly to
	the lowlevel write_buf() method, this allows implementing zero
	copy writes.

	* Add a new read_buf() method to the highlevel API.  This allows
	returning a generic buffer from the read method, which in turn
	allows zero copy reads.

	* In fusexmp_fh implement the ->read_buf() and ->write_buf()
	methods.  Leave the ->read() and ->write() implementations for
	reference, even though they are not necessary.

2010-11-08  Miklos Szeredi <miklos@szeredi.hu>

	* Fix check for read-only fs in mtab update

	* Open /dev/null for write instead of read for redirecting stdout
	and stderr

	* If umount(8) supports --fake and --no-canonicalize (util-linux-ng
	version 2.18 or later), and umount(2) supports the
	UMOUNT_NOFOLLOW flag (linux kernel version 2.6.35 or later)  then,
	"fusermount -u" will call the umount(2) system call and use
	"umount --fake ..." to update /etc/mtab

	* Added --disable-legacy-umount option to configure.  This
	disables the runtime checking of umount(8) version.  When built
	with this option then "fusermount -u" will fail if umount(8)
	doesn't support the --fake and --no-canonicalize options.

	* Fix fuse_buf_copy() if already at the end of the buffers

	* Add new ->write_buf() method to low level interface.  This
	allows passig a generic buffer, either containing a memory buffer
	or a file descriptor.  This allows implementing zero copy writes.

	* Add fuse_session_receive_buf() and fuse_session_process_buf()
	which may be used in event loop implementations to replace
	fuse_chan_recv() and fuse_session_process() respectively.

	* Remove unnecessary restoring of current working directory in
	"fusermount -u"

	* Add ctx->pid to debug output

	* Fix st_nlink value in high level lib if file is unlinked but
	still open

	* libfuse: add store request.  Request data to be stored in the
	kernel buffers for a given inode.

	* libfuse: add retrieve request.  Retrieve data stored in the
	kernel buffers for a given inode.

2010-10-14  Miklos Szeredi <miklos@szeredi.hu>

	* Use LTLIBICONV when linking libfuse.  This fixes building against
	uclibc + libiconv.  Patch by Natanael Copa

2010-10-05  Miklos Szeredi <miklos@szeredi.hu>

	* Add missing argument check in ulockmgr.c to prevent calling
	ulockmgr_server with illegal arguments. This would cause an ever
	growing list of ulockmgr_server processes with an endless list of
	open files which finally exceeds the open file handle limit.
	Patch by Markus Ammer

2010-09-28  Miklos Szeredi <miklos@szeredi.hu>

	* Fix ambiguous symbol version for fuse_chan_new.
	fuse_versionscript included fuse_chan_new in both FUSE_2.4 and
	FUSE_2.6.  Remove the FUSE_2.4, which is invalid.

2010-09-28  Miklos Szeredi <miklos@szeredi.hu>

	* Fix option escaping for fusermount.  If the "fsname=" option
	contained a comma then the option parser in fusermount was
	confused (Novell bugzilla #641480).  Fix by escaping commas when
	passing them over to fusermount.  Reported by Jan Engelhardt

2010-08-27  Miklos Szeredi <miklos@szeredi.hu>

	* Add NetBSD support.  Patch from Emmanuel Dreyfus

2010-07-12  Miklos Szeredi <miklos@szeredi.hu>

	* libfuse: add buffer interface.  Add a generic buffer interface
	for use with I/O.  Buffer vectors are supplied and each buffer in
	the vector may be a memory pointer or a file descriptor.

	* The fuse_reply_fd() interface is converted to using buffers.

2010-06-23  Miklos Szeredi <miklos@szeredi.hu>

	* Make the number of max background requests and congestion
	threshold tunable.  New options are "max_background" and
	"congestion_threshold".  Only effective on linux kernel versions
	2.6.32 or greater.  Patch by Csaba Henk

2010-06-17  Miklos Szeredi <miklos@szeredi.hu>

	* Add fuse_reply_fd() reply function to the low level interface.
	On linux version 2.6.35 or greater this will use splice() to move
	data directly from a file descriptor to the fuse device without
	needing to go though a userspace buffer.  With the
	FUSE_REPLY_FD_MOVE flag the kernel will attempt to move the data
	directly into the filesystem's cache.  On earlier kernels it will
	fall back to an intermediate buffer.  The options
	"no_splice_write" and "no_splice_move" can be used to disable
	splicing and moving respectively.
 
2010-06-15  Miklos Szeredi <miklos@szeredi.hu>

	* Fix out-of-source build.  Patch by Jörg Faschingbauer

	* Add a "nopath" option and flag, indicating that path argument
	need not be calculated for the following operations: read, write,
	flush, release, fsync, readdir, releasedir, fsyncdir, ftruncate,
	fgetattr, lock, ioctl and poll.

2010-05-10  Miklos Szeredi <miklos@szeredi.hu>

	* Remove "chmod root" from install of fusermount.  Reported by
	Lucas C. Villa Real

2010-04-26  Miklos Szeredi <miklos@szeredi.hu>

	* Released 2.8.4

2010-04-26  Miklos Szeredi <miklos@szeredi.hu>

	* Fix checking for symlinks in umount from /tmp.  Reported by Al
	Viro

	* Fix umounting if /tmp is a symlink.  Reported by Franco Broi

2010-02-18  Miklos Szeredi <miklos@szeredi.hu>

	* Fix definition of FUSE_OPT_END for C++.  Reported by Tim
	Bruylants

2010-02-03  Miklos Szeredi <miklos@szeredi.hu>

	* Fix stack alignment for clone()

2010-02-01  Miklos Szeredi <miklos@szeredi.hu>

	* Released 2.8.3

2010-02-01  Miklos Szeredi <miklos@szeredi.hu>

	* Using "--no-canonicalize" with umount(8) conflicts with the race
	fix, sinceit assumes the supplied path is absolute, while the race
	fix relies on the path being relative to the current directory.
	Reported by Tom Rindborg

2010-01-26  Miklos Szeredi <miklos@szeredi.hu>

	* Released 2.8.2

2010-01-21  Miklos Szeredi <miklos@szeredi.hu>

	* Fix race if two "fusermount -u" instances are run in parallel.
	Reported by Dan Rosenberg

	* Make sure that the path to be unmounted doesn't refer to a
	symlink

2010-01-14  Miklos Szeredi <miklos@szeredi.hu>

	* Fix compile error on FreeBSD.  Patch by Jay Sullivan

2009-12-17  Miklos Szeredi <miklos@szeredi.hu>

	* Use '--no-canonicalize' option of mount(8) (available in
	util-linux-ng version 2.17 or greater) to avoid calling
	readling(2) on the newly mounted filesystem before the mount
	procedure is finished.  This has caused a deadlock if "audit" was
	enabled in the kernel.  Also use '--no-canonicalize' for umount to
	avoid touching the mounted filesystem.

2009-09-11  Miklos Szeredi <miklos@szeredi.hu>

	* Released 2.8.1

2009-08-25  Miklos Szeredi <miklos@szeredi.hu>

	* Fix missing versioned symbol fuse_get_context@FUSE_2.2

2009-08-18  Miklos Szeredi <miklos@szeredi.hu>

	* Released 2.8.0

2009-08-18  Miklos Szeredi <miklos@szeredi.hu>

	* Add missing fuse_session_data to versionscript

	* Make sure all global symbols are prefixed with "fuse_" or "cuse_"

2009-07-16  Miklos Szeredi <miklos@szeredi.hu>

	* Clarify how the protocol version should be negotiated between
	kernel and userspace.  Notably libfuse didn't correctly handle the
	case when the supported major versions didn't match

	* Add missing pthread link for libulockmgr.  Patch by  Petr Salinger

2009-07-02  Miklos Szeredi <miklos@szeredi.hu>

	* The context is extended with a 'umask' field.  The umask is sent
	for mknod, mkdir and create requests by linux kernel version
	2.6.31 or later, otherwise the umask is set to zero.  Also
	introduce a new feature flag: FUSE_CAP_DONT_MASK.  If the kernel
	supports this feature, then this flag will be set in conn->capable
	in the ->init() method.  If the filesystem sets this flag in in
	conn->want, then the create modes will not be masked.

	* Add low level interfaces for lookup cache and attribute
	invalidation.  This feature is available in linux kernels 2.6.31
	or later.  Patch by John Muir

	* Kernel interface version is now 7.12

	* fusermount: Do not silently ignore command line arguments.
	Patch by Sebastian Harl

2009-06-19  Miklos Szeredi <miklos@szeredi.hu>

	* Released 2.8.0-pre3

2009-06-19  Miklos Szeredi <miklos@szeredi.hu>

	* Add fuse_getgroups (high level lib) and fuse_req_getgroups (low
	level lib) functions to query the supplementary group IDs for the
	current request.  Currently this is implemented on Linux by
	reading from the /proc filesystem.

2009-06-18  Miklos Szeredi <miklos@szeredi.hu>

	* Add "noforget" option to high level lib to prevent ESTALE errors
	on NFS exported filesystems.  This result in paths being cached
	forever, resulting in ever growing memory usage.  Use with care.

	* Add "no_remote_lock" option to disable remote file locking even
	if the filesystem implements it.  With this option locking
	primitives (flock, lockf, fcntl(F_SETLK)) will still work, but
	will ignore remotely locked files.

	* CUSE patches from Tejun Heo:

	* Unrestricted ioctl support left some debris.  Clean them up:
	  o No reason to pass around pointer to flags.  Pass flags directly.
	  o Clean up comment and prototype parameter names.
	  o fuse_lib_ioctl() didn't reply when get_path() failed.  Fix it.
	  o Remove unused variables {in|out}_iov from fuse_lib_ioctl().

	* Add fuse_reply_ioctl_iov()

	* Move fuse_session, fuse_req and fuse_ll definitions to fuse_i.h
	and make send_reply_iov() and fuse_setup_common() global (also in
	fuse_i.h).  These will be used by CUSE support.

	* Restructure fuse_ll_process()

	* Implement libfuse side of CUSE support.  CUSE uses subset of FUSE
	operations as dir operations don't make sense for CUSE where one
	instance implements single character device.

	CUSE support comes with its own cuse_lowevel_ops and related
	initialization and helper functions.  Except for initialization, it
	usage is basically identical to FUSE.

	This patch also adds example/cusexmp.c which can create a character
	device with name and device number specified on command line.  The
	created device itself is pretty boring.  It's a bit bucket supporting
	read, write and access via ioctl.

2009-06-16  Miklos Szeredi <miklos@szeredi.hu>

	* Add missing fuse_reply_bmap to versionscript.  Debian
	Bug#531329.  Reported by Goswin Brederlow

2009-05-27  Miklos Szeredi <miklos@szeredi.hu>

	* Don't call forget_node() if the lookup was negative and write()
	for the reply returned ENOENT.  Reported by John Haxby

2009-05-25  Miklos Szeredi <miklos@szeredi.hu>

	* Add FUSE_CAP_EXPORT_SUPPORT to fuse_common.h

2009-05-08  Miklos Szeredi <miklos@szeredi.hu>

	* Fix missing newlines in some printfs

	* Fix 'make install-strip'.  Reported by Dominick Layfield

2009-01-05  Miklos Szeredi <miklos@szeredi.hu>

	* Released 2.8.0-pre2

2008-12-08  Miklos Szeredi <miklos@szeredi.hu>

	* Implement poll support.  Patch by Tejun Heo

	* Add missing setattr flags to <fuse_lowlevel.h>.

	* Only pass valid flags to ->setattr().

2008-12-05  Miklos Szeredi <miklos@szeredi.hu>

	* Implement ioctl support.  On high level interface only
	"restricted" ioctls are supported (which are defined with the
	_IO(), _IOR(), _IOW() or _IOWR() macros).  Unrestricted ioctls
	will only be allwed to CUSE (Character Device in Userspace)
	servers.  Patch by Tejun Heo

2008-11-28  Miklos Szeredi <miklos@szeredi.hu>

	* If open sets fi->nonseekable, libfuse will tell the kernel that
	the file is not seekable.  Patch by Tejun Heo

2008-11-19  Miklos Szeredi <miklos@szeredi.hu>

	* lowlevel lib: fix deadlock if fuse_reply_* is called from the
	interrupt handling function.  Reported by Tero Marttila

2008-10-16  Miklos Szeredi <miklos@szeredi.hu>

	* Allow commas in options to be escaped with a backslash

	* Add new function: fuse_opt_add_opt_escaped()

	* Add missing fuse_reply_bmap() to the version script

2008-10-14  Miklos Szeredi <miklos@szeredi.hu>

	* Pass current file flags to read and write operations

2008-07-24  Miklos Szeredi <miklos@szeredi.hu>

	* Clean up debug output in highlevel lib

2008-07-10  Miklos Szeredi <miklos@szeredi.hu>

	* Released 2.8.0-pre1

2008-06-27  Miklos Szeredi <miklos@szeredi.hu>

	* Fix handling of (no)suid and (no)dev options if filesystem is
	mounted from /etc/fstab or via mount(8).  Reported by Jan Ondrej.

	* Skip calling mount(8) if /etc/mtab doesn't exist or if it's on a
	read-only filesystem.  This works around issues with certain mount
	implementations.  Reported by Szabolcs Szakacsits.

2008-06-16  Miklos Szeredi <miklos@szeredi.hu>

	* Remove fuse kernel module sources.  Linux 2.6.27 will support
	NFS exporting.

2008-06-10  Miklos Szeredi <miklos@szeredi.hu>

	* Fix theoretical infinite loops in libfuse.  Reported by Szabolcs
	Szakacsits

	* Fix missing <sys/param.h> include for PATH_MAX.  Reported by
	Szabolcs Szakacsits

2008-05-23  Miklos Szeredi <miklos@szeredi.hu>

	* Fix mounting over symlink.  Reported by Szabolcs Szakacsits

2008-05-09  Miklos Szeredi <miklos@szeredi.hu>

	* Don't allow bigger than 4kB writes by default on 2.6.26 and
	later kernels, so that filesystems not expecting this are not
	broken on a kernel upgrade.  Provide a 'big_writes' mount option
	to enable this feature.  In future API revisions this may become
	the default.

2008-04-09  Miklos Szeredi <miklos@szeredi.hu>

	* Update warning message for missing newline at end of fuse.conf

	* Update debug message for successful operation to not include the
	string "error:"

2008-04-08  Miklos Szeredi <miklos@szeredi.hu>

	* Update error message for missing mountpoint parameter.  Reported
	by Allen Pulsifer

2008-04-04  Miklos Szeredi <miklos@szeredi.hu>

	* Print library version information to debug output

	* Highlevel lib: don't limit paths to 4095 characters

2008-03-25  Miklos Szeredi <miklos@szeredi.hu>

	* Fix memory leaks on mount.  Patch by Szabolcs Szakacsits

2008-03-19  Miklos Szeredi <miklos@szeredi.hu>

	* Fix missing pthread_mutex_destroy in error path of
	fuse_lib_opendir().  Patch by Szabolcs Szakacsits

2008-03-07  Miklos Szeredi <miklos@szeredi.hu>

	* Add queuing on contention to per-node lock algorithm, to avoid
	starvation.

	* Only enable cancelation when reading a request, otherwise
	cancellation could happen with a mutex held, which could hang the
	process on umount

2008-02-08  Miklos Szeredi <miklos@szeredi.hu>

	* Block SIGCHLD when executing mount and umount

	* fusexmp_fh: avoid unnecessary seeking in readdir

	* Update kernel interface to 7.9:

	* Support receiving file handle from kernel in GETATTR request

	* Allow operations with a NULL path argument, if the filesystem
	supports it

	* Add support atomic open(O_TRUNC)

	* Support the st_blksize field in struct stat

	* If the "FUSE_THREAD_STACK" environment is set, initialize the
	stack size of threads by this value.  Patch by Florin Malita

	* Add per-node locking, instead of a global tree lock to protect
	the path from changing during operations.  Original patch by
	Rodrigo Castro

2008-02-03  Csaba Henk <csaba.henk@creo.hu>

	* lib/mount_bsd.c:
	- string formatting fixes
	- exit if mounting has failed
	  (in FreeBSD a mount failure is not critical per se, as the daemon
	  still could be mounted externally, but waiting for such an event
	  is more confusing than fruitful)
	- ditch the kvm(8) stuff and simply use forced unmount which just
	  won't block
	- prettify option specifications
	- add "-onosync_unmount" kernel option

2008-01-07  Csaba Henk <csaba.henk@creo.hu>

	* lib/mount_bsd.c:
	- refine device closing in a race-free way
	- add support for "-osubtype" on FreeBSD

	* makeconf.sh: make it work under FreeBSD

2008-01-03  Csaba Henk <csaba.henk@creo.hu>

	* lib/mount_bsd.c: close device before unmount
	(cf. lib/mount.c rev. 1.43) and fix some warnings 

2007-12-23  Miklos Szeredi <miklos@szeredi.hu>

	* Fix './configure --disable-static'.  Patch from Ismail Dönmez

2007-12-17  Miklos Szeredi <miklos@szeredi.hu>

	* Released 2.7.2

2007-12-12  Miklos Szeredi <miklos@szeredi.hu>

	* Fix kernel module compile for 2.6.24

	* Invalidate attributes of parent directory after create(), since
	the modification time changes.  Invalidate attributes on rename,
	since some filesystems may update st_ctime.  Reported by Szabolcs
	Szakacsits

	* Fix NFS exporting to handle 64bit node IDs

	* Disable old symbol versions if __UCLIBC__ is defined.  If a
	symbol in a library has multiple versions, the runtime linker in
	uClibc seems to randomly choose between them.

	* Remove erroneous 'fuse_opt_insert_arg@FUSE_2_5' from
	fuse_version_script.  fuse_opt_free_args() was added in fuse-2.6.

	* Close fuse device file descriptor before calling umount(),
	preventing a deadlock when umount is synchronous.  Reported by
	Szabolcs Szakacsits

2007-11-12  Miklos Szeredi <miklos@szeredi.hu>

	* 'fusermount -u' did not umount the filesystem if /etc/mtab was a
	symlink.  This bug was introduced in 2.7.1 by "Don't call
	/bin/[u]mount if /etc/mtab is a symlink".  Found by robertsong.

2007-10-16  Miklos Szeredi <miklos@szeredi.hu>

	* Released 2.7.1

2007-10-16  Miklos Szeredi <miklos@szeredi.hu>

	* Clarify licence version to be "LGPLv2" for the library

	* kernel fixes:

	* After mount set nlink attribute for the root inode to 1

	* Fix wake up of task waiting for a reserved request

	* Fix allowing setattr, listxattr and statfs for other users

2007-09-18  Miklos Szeredi <miklos@szeredi.hu>

	* Add missing context initialization in fuse_fs_chmod().  Bug
	found by "iohead"

	* Fix kernel module compilation for 2.6.23.  Based on patch by
	Marian Marinov

2007-09-04  Philippe Elie  <phil.el@wanadoo.fr>

	* lib/fuse_lowlevel.c: fix a fuse_req leak in do_forget()

2007-07-31  Miklos Szeredi <miklos@szeredi.hu>

	* Work around hotplug issue, that it calls filesystem with file
	descriptors 0, 1 and 2 not open.  Tracked down by Leif Johnson

2007-07-25  Miklos Szeredi <miklos@szeredi.hu>

	* Don't call /bin/[u]mount if /etc/mtab is a symlink.  Reported by
	Tomas M

	* Also don't touch /etc/mtab if it is within the mounted
	filesystem.  Suggested by Jeffrey Law

2007-07-12  Miklos Szeredi <miklos@szeredi.hu>

	* Reset args->argc in fuse_opt_free_args().  Patch by Lucas
	C. Villa Real

2007-07-02  Miklos Szeredi <miklos@szeredi.hu>

	* Released 2.7.0

2007-07-02  Miklos Szeredi <miklos@szeredi.hu>

	* Accept a NULL "op" for fuse_main(), etc.  This is useful if
	filesystem is only invoking fuse to print a help message, or
	version.  Fixes RedHat bugzilla #217343

2007-06-22  Miklos Szeredi <miklos@szeredi.hu>

	* lib: fix locking when loading a filesystem module

2007-06-21  Miklos Szeredi <miklos@szeredi.hu>

	* Add fs subtype support to mount.fuse

2007-06-20  Miklos Szeredi <miklos@szeredi.hu>

	* Add fs subtype support to libfuse and fusermount

2007-06-19  Miklos Szeredi <miklos@szeredi.hu>

	* kernel: sync with mainline (2.6.22)

2007-06-18  Miklos Szeredi <miklos@szeredi.hu>

	* Send debug output to stderr instead of stdout.  Patch by Jan
	Engelhardt

2007-06-03  Miklos Szeredi <miklos@szeredi.hu>

	* libulockmgr: Work around a kernel bug in recv(), causing it to
	sometimes return zero even if data was available on the socket.

2007-05-29  Miklos Szeredi <miklos@szeredi.hu>

	* lib: optimization: store parent pointer in node instead of
	parent id

2007-05-25  Miklos Szeredi <miklos@szeredi.hu>

	* lib: don't create new thread for each FORGET request.  FORGET
	messages sometimes caused so many threads to be created, that
	process virtual memory space ran out.  Reported by Chris AtLee

2007-05-24  Miklos Szeredi <miklos@szeredi.hu>

	* lib: fix memory leak on thread creation failure in multithreaded
	event loop.  Found by Chris AtLee

2007-05-23  Miklos Szeredi <miklos@szeredi.hu>

	* lowlevel lib: add fuse_reply_iov function, which is similar to
	fuse_reply_buf, but accepts a vector of buffers.  Patch by Roger
	Willcocks

2007-05-21  Miklos Szeredi <miklos@szeredi.hu>

	* Fix Oops or error if a regular file is created with mknod(2) on
	a fuse filesystem.  Kernels 2.6.18 onward are affected.  Thanks to
	J. Cameijo Cerdeira for the report

2007-05-11  Csaba Henk <csaba.henk@creo.hu>

	* libfuse: fix return value of fuse_loop()/fuse_loop_mt().
	Error reported by Csaba Henk, fix by Miklos Szeredi

	* libfuse: fix unlock in flush

	* libfuse: do unlocking on RELEASE+FLUSH
 
2007-05-03  Miklos Szeredi <miklos@szeredi.hu>

	* Released 2.7.0-rc1

2007-05-02  Miklos Szeredi <miklos@szeredi.hu>

	* kernel: sync with mainline:

	* Use invalidate_mapping_pages() if available

	* Fix BUG when invalid file type is supplied in mount. Patch by
	Timo Savola

2007-04-27  Miklos Szeredi <miklos@szeredi.hu>

	* libfuse: call umount(8) directly instead of fusermount if
	possible

	* Clean up init script, make it LSB compliant

2007-04-26  Miklos Szeredi <miklos@szeredi.hu>

	* In multithreaded loop, use a semaphore instead of SIGHUP to wake
	up the main thread on umount.  This is more elegant, and works
	even if signals are blocked.

2007-04-25  Miklos Szeredi <miklos@szeredi.hu>

	* Improve mounting support in libfuse:
	 - check non-empty mountpoint
	 - only fall back to fusermount when necessary

2007-04-23  Miklos Szeredi <miklos@szeredi.hu>

	* Don't chdir to "/" in foreground mode, it causes more trouble
	than it's worth

2007-04-18  Miklos Szeredi <miklos@szeredi.hu>

	* Replace utils/mount.fuse "sh" script with a "C" program

2007-04-15  Miklos Szeredi <miklos@szeredi.hu>

	* Add -lulockmgr to compilation comment in fusexmp_fh.c

2007-04-05  Miklos Szeredi <miklos@szeredi.hu>

	* Check for iconv.  Patch by Csaba Henk

	* Add direct umounting

	* Use "fusectl" as the device for the fusectl filesystem.  Debian
	Bug#417945.  Reported by Laurent Bonnaud

2007-04-01  Csaba Henk <csaba.henk@creo.hu>

	* Fix some FreeBSD related macros.

2007-03-30  Miklos Szeredi <miklos@szeredi.hu>

	* Add support for direct mounting by libfuse.  Fall back on
	calling fusermount if it doesn't work

2007-03-14  Miklos Szeredi <miklos@szeredi.hu>

	* Released 2.7.0-pre1

2007-03-05  Miklos Szeredi <miklos@szeredi.hu>

	* Correctly handle O_APPEND in direct IO mode.  Reported by Greg
	Bruno

	* mount.fuse should use /bin/bash.  Debian Bug#413403.  Reported
	by Thomas Weinbrenner

2007-02-26  Miklos Szeredi <miklos@szeredi.hu>

	* Fix detection of installed fuse in init script.  Reported and
	fix suggested by Davide Canova

2007-02-05  Miklos Szeredi <miklos@szeredi.hu>

	* Fix 2.6.9 RHEL kernels, which have compatibility mutex.h, but
	don't define mutex_destroy(), bummer.  Patch from Phil Schwan

2007-02-04  Miklos Szeredi <miklos@szeredi.hu>

	* Compile fuseblk for kernels which don't have an option to turn
	off the block layer (CONFIG_BLOCK).  Reported by Szakacsits
	Szabolcs

2007-02-03  Miklos Szeredi <miklos@szeredi.hu>

	* Add filesystem stacking support to high level API.  Filesystem
	modules can be built into libfuse or loaded from shared object
	(.so) files

	* Add 'subdir' and 'iconv' built in modules

	* lib/fuse.c: Fix locking for the reply code in create and open

2007-02-02  Miklos Szeredi <miklos@szeredi.hu>

	* kernel: make it compile on "strange" kernels which have emulated
	mutexes via <linux/mutex.h> but no i_mutex.  Reported by Tomasz
	Mateja

2007-01-28  Miklos Szeredi <miklos@szeredi.hu>

	* kernel: fix BUG in control filesystem if it is umounted and
	mounted again, while some fuse filesystems are present.
	Bugreport from Florent Mertens

	* kernel: sync with mainline, support 2.6.20

2007-01-22  Miklos Szeredi <miklos@szeredi.hu>

	* lib/Makefile.am: actually link libfuse against libfuse_libs

2007-01-19  Miklos Szeredi <miklos@szeredi.hu>

	* Build fix for 2.6.16 vanila and 2.6.15 FC5 kernels.  Patch from
	Ian Abbott

2007-01-18  Miklos Szeredi <miklos@szeredi.hu>

	* Fix abort in fuse_new() compatibility API for opts == NULL case.
	Novell bugzilla #233870.  Patch from Takashi Iwai.

2007-01-13  Miklos Szeredi <miklos@szeredi.hu>

	* Fix option parsing in mount.fuse.  Patch from Jens M. Noedler

2007-01-02  Miklos Szeredi <miklos@szeredi.hu>

	* Fix unaligned access in file desctriptor passing in libfuse,
	fusermount and ulockmgr.  Debian bug ID: 404904.  Reported and
	tested by Sebastian Fontius

2006-12-16  Miklos Szeredi <miklos@szeredi.hu>

	* kernel: don't keep unreferenced inodes in the icache.

2006-12-15  Miklos Szeredi <miklos@szeredi.hu>

	* fusermount: Fix detection of fuseblk.  Reported by Szakacsits
	Szabolcs

	* lib: Fix use after free in fuse_flush().  Reported by Ron
	Lindman

2006-12-10  Miklos Szeredi <miklos@szeredi.hu>

	* mount.fuse: add "setuid=USER" option which does a "su - USER"
	for the filesystem

	* fusermount: use "/bin/mount -f" to add entry to /etc/mtab, and
	"/bin/umount" to remove entry from /etc/mtab.  This gets rid of
	the ugly code dealing with mtab, as well as a possible race
	between fusermount and mount trying to modify /etc/mtab at the
	same time

	* Fix "buffer size too small: 4" warning for users of the
	fuse_loop_mt_proc() function.

2006-12-04  Miklos Szeredi <miklos@szeredi.hu>

	* Fix warnings with gcc-4.1 on 64bit archs.  Report from
	Harshavardhana

	* Add extra warning options, and fix resulting warnings

	* Really fix fuse_teardown problem

2006-12-02  Miklos Szeredi <miklos@szeredi.hu>

	* Add -lrt to fuse.pc (if needed) to fix static linking against
	libfuse.  Reported by Szakacsits Szabolcs

2006-12-01  Miklos Szeredi <miklos@szeredi.hu>

	* Released 2.6.1

2006-11-30  Miklos Szeredi <miklos@szeredi.hu>

	* Fix API version 21 and 22 compatibility for fuse_teardown.
	Reported by Bgs

2006-11-29  Miklos Szeredi <miklos@szeredi.hu>

	* fusermount: Print a more helpful message in case the kernel
	doesn't support the 'fuseblk' filesystem type.  This has been
	biting ntfs-3g users.  Reported by Yura Pakhuchiy

	* kernel: fix build problem for "make -C ...".  Reported by
	Stephen Bryant

2006-11-19  Miklos Szeredi <miklos@szeredi.hu>

	* Fix bug in certain error paths of lookup routines.  The request
	object was reused for sending FORGET, which is illegal.  This bug
	could cause an Oops in linux-2.6.18 or in fuse-2.6.0, and might
	silently corrupt memory in earlier versions.  Report and test
	program by Russ Cox

2006-11-11  Miklos Szeredi <miklos@szeredi.hu>

	* Print an error if an incompatible kernel interface version is
	detected in INIT.  This will only show if filesystem is started
	with -d or -f

	* Fix order of fuse_destroy()/fuse_unmount() in error cleanup of
	fuse_setup_common().  Reported by Szakacsits Szabolcs

2006-11-06  Miklos Szeredi <miklos@szeredi.hu>

	* Fix recursive locking in fuse_create().  Thanks to Takuya
	Ishibashi for the bug report

2006-10-28  Miklos Szeredi <miklos@szeredi.hu>

	* Fix automake problem.  Patch from Nix

2006-10-26  Miklos Szeredi <miklos@szeredi.hu>

	* Fix mount.fuse to use /bin/sh instead of /bin/bash, which is not
	always available on embedded systems.  Patch from Paul Smith

	* Fix util/Makefile.am, so that failure to run update-rc.d or
	device creation doesn't cause make to fail.  Reported by Paul
	Smith

2006-10-21  Miklos Szeredi <miklos@szeredi.hu>

	* Released 2.6.0

2006-10-18  Miklos Szeredi <miklos@szeredi.hu>

	* fusermount: don't try to create a lock file if /etc/mtab is a
	symlink.  Report and patch from Alexei Sheplyakov (debian bug
	#393693)

2006-10-17  Miklos Szeredi <miklos@szeredi.hu>

	* Minor changes, sync with mainline tree

2006-10-16  Miklos Szeredi <miklos@szeredi.hu>

	* Released 2.6.0-rc3

2006-10-15  Miklos Szeredi <miklos@szeredi.hu>

	* kernel: cleanups

2006-10-13  Miklos Szeredi <miklos@szeredi.hu>

	* kernel: Fix compilation on patched 2.6.18 (fc6) and 2.6.19.
	Report from David Shaw

	* lib: Fix lost error on renaming a file. Report from David Shaw

	* lib: Fix lost error on hiding open files (renaming to
	.fuse_hiddenXXXX)

	* kernel: Fix a rare hang on SMP/32bit on heavy filesystem
	activity.  The cause of the bug was that some calls to
	i_size_write() were not protected by a lock, and hence
	i_size_seqcount could become corrupted.  This caused subsequent
	calls to i_size_read() to spin forever.  This is a long standing
	bug was probably introduced in version 2.2, and thought to be
	related to NFS exporting (it's not).  It was reported by various
	people, but Dana Henriksen has finally helped me to track it down,
	so big thanks to him

	* kernel: Protect against truncation of a swapfile

2006-10-10  Miklos Szeredi <miklos@szeredi.hu>

	* kernel: Check for signature of super_operations->umount_begin().
	Ubuntu kernel 2.6.17 seems to use the new signature found in
	2.6.18.  Thanks to Florent Mertens for the report

2006-10-08  Miklos Szeredi <miklos@szeredi.hu>

	* Make sure inode numers wrap around at 2^32.  This is needed on
	dual 64bit/32bit architectures, because 32bit applications using
	the non-largefile interface would otherwise break (EOVERFLOW error
	would be returned by the stat() system call family)

	* ulockmgr: handle the case, when a locking operation fails
	because no more file desctriptors are available in
	ulockmgr_server.  Also work around a Linux kernel bug (known to
	exist for all Linux kernel versions <= 2.6.18) which may cause
	sent file descriptors to be lost in the above case

	* ulockmgr: optimize file descriptor use

	* restore needed cpp flags to util/Makefile.am

	* Install udev rules as 99-fuse.rules instead of 60-fuse.rules

	* Minor clean up of udev rules

	* Add a synchronous DESTROY message to kernel interface.  This is
	invoked from umount, when the final instance of the filesystem is
	released.  It is only sent for filesystems mounted with the
	'blkdev' option for security reasons.

	* If the DESTROY message is received, call the filesystem's
	->destroy() method.  In this case it's not called from session
	destruction as it would be otherwise.

2006-10-01  Miklos Szeredi <miklos@szeredi.hu>

	* Released 2.6.0-rc2

2006-10-01  Miklos Szeredi <miklos@szeredi.hu>

	* Add support for FLUSH+RELEASE operation for FreeBSD.  Original
	patch by Csaba Henk

	* Add init script to insert fuse module and mount the control
	filesystem.  The script is installed as /etc/init.d/fuse and on
	debian based systems (where update-rc.d is available) symlinks
	from /etc/rc*.d/ are also installed.

	* Include '#define FUSE_USE_VERSION=XX' into examples so they
	become more self contained.

2006-09-30  Miklos Szeredi <miklos@szeredi.hu>

	* API changes:

	* Move lock_owner from a separate argument into fuse_file_info

	* Add a flag to fuse_file_info indicating (1) a highlevel lock
	operation (unlock all) was initiated by a flush, (2) a lowlevel
	release operation should perform a flush as well.

	* fusermount: revert modprobe change (2006-08-18) since it
	doesn't work reliably with udev

	* Add support for block device backed filesystems.  This mode is
	selected with the 'blkdev' option, which is privileged.

	* Add support for the bmap (FIBMAP ioctl) operation on block
	device backed filesystems.  This allows swapon and lilo to work on
	such filesystems.

	* kernel changes:

	* Drop support for kernels earlier than 2.6.9.  Kernel module from
	previous (2.5.x) release can be used with library from this
	release

	* In fuse_dentry_revalidate() use dget_parent() instead of
	dereferencing d_parent, since there's no protection against parent
	changing and going away

	* Protect nlookup from concurrent updates

	* In lookup if a directory alias exists but is unused,
	then get rid of it, otherwise return -EBUSY.

	* In mkdir if a directory alias exists, return success, but leave
	dentry negative.  In reality this could happen if a remote rename
	immediately followed the mkdir.

	* Don't BUG in fuse_iget() if multiple retries are needed to get a
	good inode.  This could happen if several lookups are racing for
	the same inode.

2006-09-29  Miklos Szeredi <miklos@szeredi.hu>

	* Fix compilation on 2.6.9.  Report from Troy Ayers

2006-09-27  Miklos Szeredi <miklos@szeredi.hu>

	* Fix Oops in fuse_readpages().  Reported by David Shaw

2006-09-24  Csaba Henk <csaba.henk@creo.hu>

	* Add support for nanosec times on FreeBSD

	* Fix FreeBSD compatibility issues

2006-09-23  Miklos Szeredi <miklos@szeredi.hu>

	* Fix one more compatibility bug.  Thanks to Ricardo Correia

	* Fix utimens compilation with uClibc.  Patch from Jamie Guinan

2006-09-22  Miklos Szeredi <miklos@szeredi.hu>

	* Fixed several compatibility bugs in low level interface.
	Reported by Ricardo Correia

	* Add workaround for ARM caching bug

2006-09-16  Miklos Szeredi <miklos@szeredi.hu>

	* Rename new utimes() method to more logical utimens()

2006-09-14  Miklos Szeredi <miklos@szeredi.hu>

	* Fuse tried to unlink already unlinked hidden files.  Bug
	reported by Milan Svoboda

2006-09-10  Miklos Szeredi <miklos@szeredi.hu>

	* Released 2.6.0-rc1

2006-09-10  Miklos Szeredi <miklos@szeredi.hu>

	* kernel: Fix unlock on close for kernels < 2.6.18

	* Add ulockmgr library & server.  This can be used for handling
	file locking requests either directly from libfuse or over a
	network, etc.  This first version is not optimized and the number
	of file descriptors it uses may get out of hand

2006-09-07  Miklos Szeredi <miklos@szeredi.hu>

	* lib: Add interrupt support to high level library, which may be
	enabled with the 'intr' mount option.

	* When an operation is interrupted the thread handling that
	operation will receive SIGUSR1 (or other signal specified with the
	'intr_signal=N' option).  The library installs a no-op signal
	handler for this signal, unless there's already a handler
	installed.

	* The filesystem may query interrupt status (regardless of 'intr')
	with the fuse_interrupted() function.

	* mount.fuse: initialize $HOME if not set.  Report from Sven Goldt

2006-09-03  Miklos Szeredi <miklos@szeredi.hu>

	* lib: Multithreaded loop now allows unlimited number of threads.
	This is needed for locking operations which may block
	indefinitely.  Also the kernel now doesn't limit the number of
	outstanding requests so the library shouldn't do so either.

2006-09-01  Miklos Szeredi <miklos@szeredi.hu>

	* Fix recursive lock bug in interrupt handling

	* Add utimes() method to highlevel interface, which supports
	setting times with nanosecond resolution

2006-08-18  Miklos Szeredi <miklos@szeredi.hu>

	* kernel: fix page leak if fuse_readpages() failed in it's
	initialization.  Bug found and original patch from Alexander
	Zarochentsev

	* For linux kernels >=2.6.18 (2.6.19 if using the fuse module from
	the kernel tree) the statfs method will receive the path within
	the filesystem on which the stat(v)fs syscall was called

	* fusermount: try to modprobe fuse module if invoked by root and
	unable to open device.  This is needed with udev, since the device
	node will be created only when the module is inserted, hence
	module autoloading won't work.  Reported by Szakacsits Szabolcs

2006-07-30  Miklos Szeredi <miklos@szeredi.hu>

	* fusermount: if selinux is active, restore the original file's
	security context in unmount_rename().  Redhat bugzilla id 188561.
	Patch from Yves Perrenoud

	* Add POSIX file locking operation to high level library

	* Initialize context for unlink of hidden files on umount.  Bug
	reported by Tim Stoakes

2006-07-14  Miklos Szeredi <miklos@szeredi.hu>

	* Multiple release() calls can race with each other, resulting in
	the hidden file being deleted before the last release finishes.
	Bug found and patch tested by Mark Huijgen

2006-07-05  Miklos Szeredi <miklos@szeredi.hu>

	* fusermount: if /dev/fuse doesn't exist, suggest modprobing fuse;
	this makes sense on systems using udev.  Reported by Szakacsits
	Szabolcs

2006-06-29  Miklos Szeredi <miklos@szeredi.hu>

	* Released 2.6.0-pre3

2006-06-29  Miklos Szeredi <miklos@szeredi.hu>

	* Support in kernel module for file locking and interruption.  The
	same functionality is available in official kernels >= 2.6.18

2006-06-28  Miklos Szeredi <miklos@szeredi.hu>

	* Add POSIX file locking support

	* Add request interruption

2006-06-06  Miklos Szeredi <miklos@szeredi.hu>

	* Add missing pthread_rwlock_destroy().  Patch from Remy Blank

2006-06-05  Remy Blank <remy.blank@pobox.com>

	* lib: canonicalize mount point in fuse_helper_opt_proc() so that
	unmounting succeeds even if mount point was relative.

2006-06-04  Csaba Henk <csaba.henk@creo.hu>

	* lib: fix emergency umount in helper.c when malloc fails.
	(The way it was done would end up in a segfault.)

2006-06-01  Csaba Henk <csaba.henk@creo.hu>

	* lib: adjust threading related compiler flags.
	Switch to "-pthread" from "-lpthread" as that's the preferred
	one on several platforms. Consulted with Terrence Cole and
	Miklos Szeredi

2006-05-08  Miklos Szeredi <miklos@szeredi.hu>

	* lib: search fusermount in installation directory (bindir) as
	well as in PATH.

2006-05-03  Miklos Szeredi <miklos@szeredi.hu>

	* lib: fix compilation if CLOCK_MONOTONIC is not defined.
	Reported by Christian Magnusson

2006-04-23  Csaba Henk <csaba.henk@creo.hu>

	* lib: make FreeBSD mount routine recognize if kernel features
        backgrounded init and if it does, run the mount util in foreground
        (similarly to Linux)

2006-04-21  Miklos Szeredi <miklos@szeredi.hu>

	* kernel: fix fput deadlock fix, the lockless solution could lead
	to "VFS: busy inodes after umount..."

	* kernel: fix race between checking and setting file->private_data
	for the device.  Found by Al Viro

2006-04-11  Miklos Szeredi <miklos@szeredi.hu>

	* kernel: remove request pool, instead allocate requests on
	demand.  Account the number of background requests, and if they go
	over a limit, block the allocation of new requests.

	* kernel: fix deadlock if backgrounded request holds the last
	reference to the super block

	* kernel: don't use fuse_reset_request() during direct I/O

2006-04-06  Csaba Henk <csaba.henk@creo.hu>

	* lib: Let FreeBSD mount option parsing routine recognize "no"
	prefixes for FUSE specific options as well

2006-04-01  Miklos Szeredi <miklos@szeredi.hu>

	* lib: Add missing rwlock initialization.  Patch by Ryan Bradetich

2006-03-17  Miklos Szeredi <miklos@szeredi.hu>

	* API changes:

	* fuse_main(), fuse_setup() and fuse_new() have an additionl
	user_data parameter

	* fuse_mount() returns a 'struct fuse_chan' pointer instead of a
	file descriptor

	* fuse_unmount() receives a 'struct fuse_chan' pointer.  It
	destroys the given channel

	* fuse_teardown() no longer has a file descriptor parameter

	* new exported functions: fuse_session_remove_chan(),
	fuse_get_session(), fuse_daemonize()

	* fuse_chan_recv() may now return a new channel which will be used
	to send the reply

2006-03-16  Miklos Szeredi <miklos@szeredi.hu>

	* Released 2.6.0-pre2

2006-03-16  Miklos Szeredi <miklos@szeredi.hu>

	* Don't unmount if already unmounted.  This fixes a problem seen
	in the following situation: Lazy unmount a busy filesystem; Mount
	a new one in top; When the first finally unmounts, the second also
	unmounts.  Reported by Franco Broi

2006-03-15  Miklos Szeredi <miklos@szeredi.hu>

	* lowlevel lib: use indirect function calls instead of a
	switch/case construct.  Besides increased efficiency it helps
	maintainability & readability too.  Patch from Florin Malita

2006-03-13  Miklos Szeredi <miklos@szeredi.hu>

	* kernel: replace global spinlock with a per-connection spinlock

2006-03-10  Miklos Szeredi <miklos@szeredi.hu>

	* Fix source compatibility breakage for fuse_unmount().  Report
	from Yura Pakhuchiy

2006-03-02  Miklos Szeredi <miklos@szeredi.hu>

	* Fix O_ASYNC handling in fuse_dev_release().  From Jeff Dike

2006-03-01  Miklos Szeredi <miklos@szeredi.hu>

	* Add O_ASYNC and O_NONBLOCK support to FUSE device.  Patch by
	Jeff Dike

	* Renamed fuse_chan_receive() to fuse_chan_recv() and changed
	interface to return -errno in case of error.

2006-03-01  Csaba Henk <csaba.henk@creo.hu>

	* libfuse: pass device file descriptor to fuse_unmount(), rewrite
	FreeBSD implementation so that it uses libc (sysctl backed) instead
	of an embdedded script (kmem backed). Adjust the control flow of
	hello_ll so that device doesn't get closed before unmount attempt.

2006-02-25  Miklos Szeredi <miklos@szeredi.hu>

	* Lowlevel lib: return all-zero statvfs data if filesystem doesn't
	implement method.  This is needed on FreeBSD, and nicer on Linux
	too.  Highlevel lib already did this.  Reported by Csaba Henk

	* Fix negative entry handling.  There was a bug, that negative
	lookups with timeouts (nodeid == 0) returned -EIO.

2006-02-23  Miklos Szeredi <miklos@szeredi.hu>

	* Fix race between RELEASE and UNLINK, which might leave
	.fuse_hidden* files around

2006-02-21  Miklos Szeredi <miklos@szeredi.hu>

	* fusexmp_fh: implement flush() method and call close() on the
	open file descriptor.  This is needed if used on an NFS
	filesystem, which buffers data until file is closed.  Franco Broi
	spotted the situation when 'cp -p' failed to set the modification
	time because of this.

2006-02-20  Miklos Szeredi <miklos@szeredi.hu>

	* Released 2.6.0-pre1

2006-02-19  Miklos Szeredi <miklos@szeredi.hu>

	* libfuse: fix use-after-free bug in interruptred reply_entry().
	Patch from John Muir

	* libfuse: fix wrong symbol versioning for fuse_mount.  Debian bug
	ID: 352631.  Found by Stéphane Rosi

2006-02-17  Miklos Szeredi <miklos@szeredi.hu>

	* Lowlevel lib: Unify fuse_dirent_size() and fuse_add_dirent()
	into a single function fuse_add_direntry().  This cleans up the
	interface and makes it possible to do stacking.

2006-02-16  Miklos Szeredi <miklos@szeredi.hu>

	* Fix rare race betweeen abort and release caused by failed iget()
	in fuse_create_open().

	* Add 'ac_attr_timeout' option e.g. for filesystems which do their
	own attribute caching.

2006-02-15  Miklos Szeredi <miklos@szeredi.hu>

	* Work around FreeBSD runtime linker "feature" which binds an old
	version of a symbol to internal references if the symbol has more
	than one version.  This resulted in infinite recursion in
	fuse_lowlevel_new_compat25().

2006-02-10  Csaba Henk <csaba.henk@creo.hu>

	* Refine clock_gettime() querying so that linker options
	shall be set as it's appropriate for the target platform.

2006-02-09  Miklos Szeredi <miklos@szeredi.hu>

	* Fix udev rule syntax.  Reported by Nix

2006-02-08  Miklos Szeredi <miklos@szeredi.hu>

	* In some cases udev rule seems to be ineffective when installed
	as 40-fuse.rules but work as 60-fuse.rules.  Reported by John Hunt

2006-02-03  Miklos Szeredi <miklos@szeredi.hu>

	* Fix compilation when build directory is different from source
	directory.  Reported by Frédéric L. W. Meunier

2006-02-02  Miklos Szeredi <miklos@szeredi.hu>

	* Fix even bigger bug introduced in fix for request_end() on
	2006-01-14.  Reported by Gal Rosen

2006-01-30  Miklos Szeredi <miklos@szeredi.hu>

	* highlevel-lib: add 'auto_cache' option.  This caches file data
	based on modification time and size

2006-01-20  Miklos Szeredi <miklos@szeredi.hu>

	* Sanitize storage type and help message in mount_bsd.c.  Patch
	from Csaba Henk

	* fuse_opt: add new helper constants FUSE_OPT_KEY_KEEP and
	FUSE_OPT_KEY_DISCARD

	* Add options 'max_readahead', 'sync_read' and 'async_read'

	* Kernel ABI version 7.6:

	* Negotiate the 'max_readahead' value and 'async_read' flags with
	userspace in the INIT method

	* Add connection info to ->init() methods to both lowlevel and
	highlevel API

	* Fall back to synchronous read() behavior if either library or
	userspace filesystem is using the old interface version.  This is
	needed so non-updated filesystems won't be confused by the
	different read() behavior

2006-01-19  Miklos Szeredi <miklos@szeredi.hu>

	* lib: if "fsname=" option was given, pass it to fusermount

	* fuse_opt: add new fuse_opt_insert_arg() function, which is
	needed by filesystems to implement some argument manipulations
	correctly

	* fuse_opt: fix memory leak in handling "--" option

2006-01-18  Miklos Szeredi <miklos@szeredi.hu>

	* kernel: fix detection of case when fuse is not configured into
	the kernel either as module or built-in

	* fuse_opt.h: fix incompatibility with C++ compilers by renaming
	'template' structure member to 'templ'.  Reported by Takashi Iwai

	* fuse.h: fix compatibility bugs.  Patch by Yura Pakhuchiy

	* kernel: support version 2.6.16 (i_sem -> i_mutex)

2006-01-16  Miklos Szeredi <miklos@szeredi.hu>

	* Added (again) asynchronous readpages support

	* Each connection now shows up under /sys/fs/fuse/connections

	* Connection attributes exported to sysfs: 'waiting' number of
	waiting requests; 'abort' abort the connection

	* Connection may be aborted through either the sysfs interface or
	with 'umount -f mountpoint'

2006-01-14  Miklos Szeredi <miklos@szeredi.hu>

	* Released 2.5.0

2006-01-14  Miklos Szeredi <miklos@szeredi.hu>

	* kernel: fix a couple of bugs

	* Order of request_end() and fuse_copy_finish() was wrong.
	Posthumous note: Franco Broi managed to exploit this, though it
	seemed quite impossible

	* request_end() used request pointer after decrementing refcount

	* Clearing ->connected or ->mounted connection flags could race
	with setting other bitfields not protected with a lock

2006-01-10  Miklos Szeredi <miklos@szeredi.hu>

	* kernel: add necessary compile flags for 2.4.X/x86_64.
	Report from Sean Ziegeler

2006-01-09  Miklos Szeredi <miklos@szeredi.hu>

	* Released 2.5.0-pre2

2006-01-09  Miklos Szeredi <miklos@szeredi.hu>

	* Applied patch from Csaba Henk, to update mount_bsd to new
	fuse_mount() semantics

	* Ignore auto,noauto,... options in mount.fuse.  Reported by Frank
	Steiner and Don Taber

	* fusermount: add 'dirsync' mount option

2006-01-07  Miklos Szeredi <miklos@szeredi.hu>

	* Improved help reporting and added version reporting to library

2006-01-06  Miklos Szeredi <miklos@szeredi.hu>

	* Change working directory to "/" even if running in the
	foreground.  Patch from Jonathan Brandmeyer

	* Changed lots of functions to use 'struct fuse_args' instead of
	separate argc and argv

	* Added fuse_parse_cmdline(), fuse_set_signal_handlers() and
	fuse_remove_signal_handlers() functions, so that it's now pretty
	easy to get all the functionality of fuse_main() with a filesystem
	using the lowlevel API.

2006-01-02  Miklos Szeredi <miklos@szeredi.hu>

	* mount.fuse: the 'user' option should be ignored. Report and
	solution from Mattd.

	* mount.fuse: export PATH in the right place. Report and patch
	from Hannes Schweizer

2005-12-16  Miklos Szeredi <miklos@szeredi.hu>

	* Clean up the option parsing interface slightly, by creating an
	"argument list" structure, that contains the argument vector and
	count

2005-12-15  Miklos Szeredi <miklos@szeredi.hu>

	* fusermount: check if /mnt/mtab is a symlink and don't modify it
	in that case

	* kernel: simplify request size limiting. INIT only contains
	maximum write size, maximum path component size remains fixed at
	1024 bytes, and maximum xattr size depends on read buffer.

2005-12-14  Miklos Szeredi <miklos@szeredi.hu>

	* Fix readdir() failure on x86_64, of 32bit programs compiled
	without largefile support.  Bug report and help from Anthony
	Kolasny

	* If lookup returns invalid mode, return -EIO instead of creating
	a regular file

	* Add current output argument vector to option processing
	function

2005-12-12  Miklos Szeredi <miklos@szeredi.hu>

	* Fix stale code in ifdef FreeBSD.  Patch from Csaba Henk

2005-12-09  Miklos Szeredi <miklos@szeredi.hu>

	* Released 2.5.0-pre1

2005-12-09  Miklos Szeredi <miklos@szeredi.hu>

	* libfuse: added option parsing interface, defined in
	<fuse_opt.h>.

2005-12-07  Miklos Szeredi <miklos@szeredi.hu>

	* Return EIO for file operations (read, write, fsync, flush) on
	open files whose inode has become "bad".  Inodes will be marked
	"bad" if their type changes.  Bug report by Csaba Henk

2005-12-06  Miklos Szeredi <miklos@szeredi.hu>

	* Use bigger request buffer size.  write() did not work on archs
	with > 4k page size, Bug report by Mark Haney

	* ABI version 7.5:

	* Extend INIT reply with data size limits

2005-12-02  Miklos Szeredi <miklos@szeredi.hu>

	* Fix memory leak in fuse_read_cmd()/fuse_process_cmd().  Bug
	reported by Vincenzo Ciancia

	* Handle exit-by-umount in fuse_read_cmd()

2005-11-29  Miklos Szeredi <miklos@szeredi.hu>

	* Check if '-msoft-float' option is supported by compiler when
	configuring for a 2.4.x kernel.  Bug report by Mark Haney

	* In multithreaded loop send a TERM signal to the main thread if
	one of the other threads exit.  Needed on FreeBSD for a clean exit
	on umount.  Should not cause any harm on Linux either

2005-11-28  Miklos Szeredi <miklos@szeredi.hu>

	* Fix bug in 32-bit file handle compatibility

2005-11-27  Miklos Szeredi <miklos@szeredi.hu>

	* Block TERM, INT, HUP and QUIT signals in all but the main
	thread.  According to POSIX it's not specified which thread will
	receive these signals.

	* Kernel changes:

	* Check for directory aliasing on mkdir, not just on lookup

	* Check for special node ID values in create+open operation

	* Sync with -mm: readv, writev, aio_read and aio_write methods
	added to file operations

	* Cleanups: lookup code, page offset calculation

	* ABI stepped to 7.4, changes:

	* frsize member added to fuse_kstatfs structure

	* added support for negative entry caching: on lowlevel API if
	fuse_entry_param::ino is set to zero in reply to a lookup request,
	the kernel will cache the dentry for the specified amount of time.

	* libfuse: added 'negative_timeout' option: specifies how much
	negative entries should be cached.  Default is zero, to be
	compatible with prior versions

2005-11-22  Miklos Szeredi <miklos@szeredi.hu>

	* Add detection of mainline FUSE code in running kernel

2005-11-21  Miklos Szeredi <miklos@szeredi.hu>

	* Don't use async cancelation in multithreaded loop.  This makes
	it more portable to systems where read() is not async cancel safe.
	Report from Andriy Gapon

2005-11-20  Miklos Szeredi <miklos@szeredi.hu>

	* Warn if API version 11 compatibility is requested

2005-11-17  Miklos Szeredi <miklos@szeredi.hu>

	* More FreeBSD merge

	* fusermount: don't allow mountpoints with '\n', '\t', or '\\' in
	them, because it corrupts /etc/mtab.  Found by Thomas Biege
	CVE-2005-3531

	* libfuse: don't use system() to invoke 'fusermount -u ...'
	because it breaks mountpoints with spaces in them into multiple
	arguments

2005-11-16  Miklos Szeredi <miklos@szeredi.hu>

	* Merge library part of FreeBSD port.  Patch by Csaba Henk

2005-11-11  Miklos Szeredi <miklos@szeredi.hu>

	* Use 64bit type for file handle, so the full range supported by
	the kernel interface is available to applications

2005-11-10  Miklos Szeredi <miklos@szeredi.hu>

	* Moved mountpoint argument checking from fuse_parse_cmdline() to
	fuse_mount() in preparation to FreeBSD merge.

2005-11-08  Miklos Szeredi <miklos@szeredi.hu>

	* Remove unneeded close() from fuse_teardown().  Spotted by Csaba
	Henk.

2005-11-07  Miklos Szeredi <miklos@szeredi.hu>

	* Make the statfs change backwards compatible.

2005-11-06  Miklos Szeredi <miklos@szeredi.hu>

	* Change ->statfs() method to use 'struct statvfs' instead of
	'struct statfs'.  This makes the API more portable since statvfs()
	is defined by POSIX.

2005-10-28  Miklos Szeredi <miklos@szeredi.hu>

	* Add fgetattr() method, which currently will only be called after
	a successful call to a create() method.

2005-10-26  Miklos Szeredi <miklos@szeredi.hu>

	* Change kernel ABI version to 7.3

	* Add ACCESS operation.  This is called from the access() system
	call if 'default_permissions' mount option is not given, and is
	not called on kernels 2.4.*

	* Add atomic CREATE+OPEN operation.  This will only work with
	2.6.15 (presumably) or later Linux kernels.

	* Add ftruncate() method.  This will only work with 2.6.15
	(presumably) or later Linux kernels.

	* Fix kernel module compile if kernel source and build directories
	differ.  Report and initial patch by John Eastman

2005-10-18  Miklos Szeredi <miklos@szeredi.hu>

	* lib: optimize buffer reallocation in fill_dir.

2005-10-17  Miklos Szeredi <miklos@szeredi.hu>

	* Released 2.4.1

2005-10-14  Miklos Szeredi <miklos@szeredi.hu>

	* libfuse: add debug for write result (by Shaun Jackman) and
	warnings for too large read/write result

2005-10-11  Miklos Szeredi <miklos@szeredi.hu>

	* Spelling fixes, thanks to Ioannis Barkas

2005-10-10  Miklos Szeredi <miklos@szeredi.hu>

	* fuse_common.h: use extern "C".  Thanks to Valient Gough for the
	patch

2005-10-07  Miklos Szeredi <miklos@szeredi.hu>

	* highlevel-lib: init() and destroy() methods didn't have an
	initialized fuse_context.  Bug reported by Tim Stoakes

2005-10-04  Miklos Szeredi <miklos@szeredi.hu>

	* Released 2.4.0

2005-10-03  Miklos Szeredi <miklos@szeredi.hu>

	* Add documentation to fuse_lowlevel.h

	* API cleanups:

	* Remove definitions of unused FATTR_CTIME / FUSE_SET_ATTR_CTIME

	* Move fuse_mount() and fuse_unmount() to fuse_common.h

	* Change the return type of fuse_reply_none() from int to void.

2005-09-30  Miklos Szeredi <miklos@szeredi.hu>

	* kernel: NFS exporting leaked dentries.  Bug found and fixed by
	Akshat Aranya.

2005-09-29  Miklos Szeredi <miklos@szeredi.hu>

	* fusermount: fix error message, when unable to open /dev/fuse.
	Report by Balázs Pozsár

2005-09-28  Miklos Szeredi <miklos@szeredi.hu>

	* UClibc fixes from Christian Magnusson

2005-09-27  Miklos Szeredi <miklos@szeredi.hu>

	* Added NAME="%k" to util/udev.rules.  Fix by Mattias Wadman.

2005-09-26  Miklos Szeredi <miklos@szeredi.hu>

	* Released 2.4.0-rc1

2005-09-26  Miklos Szeredi <miklos@szeredi.hu>

	* fusermount: allow user umount in the case when /etc/mtab is a
	symlink to /proc/mounts.  Reported by Balázs Pozsár.

2005-09-23  Miklos Szeredi <miklos@szeredi.hu>

	* Check for special node ID values in lookup and creation

2005-09-22  Miklos Szeredi <miklos@szeredi.hu>

	* Slight optimization in returning EINVAL error in case of an open
	with O_DIRECT flag.

2005-09-20  Miklos Szeredi <miklos@szeredi.hu>

	* Remove '--enable-auto-modprobe' configure flag.  Module
	auto-loading is now handled by the kernel.

2005-09-15  Miklos Szeredi <miklos@szeredi.hu>

	* Install UDEV rule file, so /dev/fuse is created with mode 0666.
	Help from Jens M. Noedler.

2005-09-14  Miklos Szeredi <miklos@szeredi.hu>

	* Add memory cleanup on thread exit

2005-09-13  Miklos Szeredi <miklos@szeredi.hu>

	* Set umask to zero in fusexmp and fusexmp_fh, so that
	files/directories are created with the requested mode.

2005-09-12  Miklos Szeredi <miklos@szeredi.hu>

	* Don't ignore read error in multithreaded loop

2005-09-08  Miklos Szeredi <miklos@szeredi.hu>

	* Released 2.4.0-pre2

2005-09-08  Miklos Szeredi <miklos@szeredi.hu>

	* Revert lock and access operations.  Postpone these until 2.5.

2005-09-02  Miklos Szeredi <miklos@szeredi.hu>

	* Fix compile warning on 2.6.13 and later

	* Fix compilation on old kernels

2005-08-19  Miklos Szeredi <miklos@szeredi.hu>

	* lib: always refresh directory contents after rewinddir() to
	conform to SUS.  Bug found by John Muir.

2005-08-15  Miklos Szeredi <miklos@szeredi.hu>

	* Released 2.4.0-pre1

2005-08-14  Miklos Szeredi <miklos@szeredi.hu>

	* lib: cleaned up (or messed up, depending on your POV) the low
	level library API.  Hopefully this is close to the final form.

2005-08-05  Miklos Szeredi <miklos@szeredi.hu>

	* fusermount: don't allow empty mountpoint argument, which defeats
	automatic umounting in fuse_main().  Bugreport by Václav Jůza

2005-08-03  Miklos Szeredi <miklos@szeredi.hu>

	* fix warnings in fuse.h and fuse_lowlevel.h if -Wshadow compiler
	option is used (Paul Alfille).

2005-08-02  Miklos Szeredi <miklos@szeredi.hu>

	* highlevel-lib: added mount options "attr_timeout" and
	"entry_timeout".  These options control the length of time file
	attributes and entries (names) are cached.  Both default to 1.0
	second.

	* kernel: correctly handle zero timeout for attributes and entries

2005-08-01  Miklos Szeredi <miklos@szeredi.hu>

	* Added missing symbols to versionscript (Joshua J. Berry)

	* kernel: implement two flags, open can set: 'direct_io' and
	'keep_cache'.  These correspond exactly to mount options
	'direct_io' and 'kernel_cache', but allow a per-open setting.

	* Move 'direct_io' and 'kernel_cache' mount option handling to
	userspace.  For both mount options, if the option is given, then
	the respective open flag is set, otherwise the open flag is left
	unmodified (so the filesystem can set it).

	* lib (highlevel): make open method optional

2005-07-28  Miklos Szeredi <miklos@szeredi.hu>

	* kernel: invalidate attributes for read/readdir/readlink
	operations

	* kernel: detect newer UML kernels

2005-07-26  Miklos Szeredi <miklos@szeredi.hu>

	* Make the installation path of fuse.ko and mount.fuse
	configurable through INSTALL_MOD_PATH and MOUNT_FUSE_PATH
	environment variables.  Requirement and help from Csaba Henk.

2005-07-22  Miklos Szeredi <miklos@szeredi.hu>

	* Fix bug, that causes filesystem requests to hang when unique
	request counter becomes negative.  This happens after
	2,147,483,648 operations, so most people won't care.  Thanks to
	Franco Broi for the report and testing.

2005-07-21  Miklos Szeredi <miklos@szeredi.hu>

	* Don't change mtime/ctime/atime to local time on read/write.
	Bug reported by Ben Grimm

	* Install fuse_common.h and fuse_lowlevel.h.  Report by Christian
	Magnusson

	* fusermount: use getopt_long() for option parsing.  It allows the
	use of '--' to stop argument scanning, so fusermount can now
	operate on directories whose names begin with a '-'.  Patch by
	Adam Connell

2005-07-15  Miklos Szeredi <miklos@szeredi.hu>

	* fusermount: add '-v', '--version' and '--help' options

	* add inode based API

2005-07-12  Miklos Szeredi <miklos@szeredi.hu>

	* lib: don't block signals in worker threads.  Problem noticed by
	Usarin Heininga

2005-07-07  Miklos Szeredi <miklos@szeredi.hu>

	* lib: don't allow both 'allow_other' and 'allow_root' options to
	be given

2005-07-06  Miklos Szeredi <miklos@szeredi.hu>

	* fusermount: check if mountpoint is empty (only '.' and '..' for
	directories, and size = 0 for regular files).  If "nonempty"
	option is given, omit this check.  This is useful, so users don't
	accidentally hide data (e.g. from backup programs).  Thanks to
	Frank van Maarseveen for pointing this out.

	* kernel: check if mandatory mount options ('fd', 'rootmode',
	'user_id', 'group_id') are all given

	* lib: simplify 'readdir_ino' handling

	* lib: add mount options 'umask=M', 'uid=N', 'gid=N'

2005-07-03  Miklos Szeredi <miklos@szeredi.hu>

	* kernel: clean up 'direct_io' code

2005-06-28  Miklos Szeredi <miklos@szeredi.hu>

	* Add 'mount.fuse' written by Petr Klima

	* '/dev/fuse' is created by 'make install' if does not yet exist

2005-06-20  Miklos Szeredi <miklos@szeredi.hu>

	* Fix UCLIBC compile error.  Patch by Christian Magnusson

2005-06-08  Miklos Szeredi <miklos@szeredi.hu>

	* Enable the auto-loading of the module via access to the
	corresponding device file.  Patch by Takashi Iwai.

	* Allow mounting a regular file (over a regular file) for
	unprivleged users.

	* Do not create temporary device file.  Require "/dev/fuse" to
	exist, and be readable/writable by the mounting user.

2005-06-02  Miklos Szeredi <miklos@szeredi.hu>

	* Released 2.3.0

2005-06-02  Miklos Szeredi <miklos@szeredi.hu>

	* Fix serious information leak: if the filesystem returns a short
	byte count to a read request, and there are non-zero number of
	pages which are not filled at all, these pages will not be zeroed.
	Hence the user can read out previous memory contents.  Found by
	Sven Tantau.

2005-05-27  Miklos Szeredi <miklos@szeredi.hu>

	* Add "readdir_ino" mount option, which tries to fill in the d_ino
	field in struct dirent.  This mount option is ignored if "use_ino"
	is used.  It helps some programs (e.g. 'pwd' used over NFS from a
	non-Linux OS).  Patch by David Shaw.

2005-05-12  Miklos Szeredi <miklos@szeredi.hu>

	* Released 2.3-rc1

2005-05-12  Miklos Szeredi <miklos@szeredi.hu>

	* File save in krusader and other editors doesn't work with sshfs,
	because open() is interrupted by a periodic signal, and open()
	restarts forever, without any progress.  This could just be fixed
	in open(), but the problem is more generic: if signals are
	received more often than the filesystem can get the request to
	userspace, it will never finish.  This is probably only a
	theoretical problem, nevertheless I'm removing the possibility to
	interrupt requests with anything other than SIGKILL, even before
	being sent to userspace.  Bugreport by Eduard Czimbalmos.

2005-05-09  Miklos Szeredi <miklos@szeredi.hu>

	* libfuse: add "tree_lock" rwlock, that is locked for write in
	rename, unlink and rmdir, and locked for read in all other
	operations.  This should fix the rename/release race reported by
	Valient Gough and others.  The solution is very coarse, a finer
	grained locking scheme could be implemented, but it would be much
	more complex.  Let's see whether this is good enough.

2005-05-09  Miklos Szeredi <miklos@szeredi.hu>

	* Released 2.3-pre7

2005-05-08  Miklos Szeredi <miklos@szeredi.hu>

	* Better fix for out of order FORGET messages.  Now the
	LOOKUP/FORGET messages are balanced exactly (one FORGET can
	balance many lookups), so the order no longer matters.  This
	changes the kernel ABI slightly, but the library remains backward
	compatible.

2005-05-06  Miklos Szeredi <miklos@szeredi.hu>

	* Fix abort for out of order FORGET messages.  Again.  Spotted by
	Franco Broi again.  Sorry :)

2005-04-29  Miklos Szeredi <miklos@szeredi.hu>

	* Released 2.3-pre6

2005-04-29  Miklos Szeredi <miklos@szeredi.hu>

	* Make fusermount work with fuse kernel modules not yet supporting
	the "group_id" option (added for the purpose of stricter
	permission checking).

2005-04-28  Miklos Szeredi <miklos@szeredi.hu>

	* Check for hard-linked directories in lookup.  This could cause
	problems in the VFS, which assumes that such objects never exist.

	* Make checking of permission for other users more strict.  Now
	the same privilege is required for the mount owner as for ptrace
	on the process performing the filesystem operation.

2005-04-23  Miklos Szeredi <miklos@szeredi.hu>

	* Released 2.3-pre5

2005-04-22  Miklos Szeredi <miklos@szeredi.hu>

	* Add -msoft-float to kernel module compile flags for 2.4.X.  This
	is needed on certain architectures.  Report from Chris Kirby

	* Fix buggy behavior of open(..., O_CREAT|O_EXCL) if interrupted.
	Reported by David Shaw

	* Remove "allow_root" option from kernel module, and implement
	it's functionality in the library

	* Fix Oops caused by premature release of fuse_conn.  Clean up
	related code, to be more readable

	* Sendfile should not use page cache if "direct_io" mount option
	is given

2005-04-08  Miklos Szeredi <miklos@szeredi.hu>

	* Fix Oops in case of nfs export.  Spotted by David Shaw

	* Fix another Oops in case of write over nfs with direct_io turned
	on.  Again spotted by David Shaw

2005-04-07  Miklos Szeredi <miklos@szeredi.hu>

	* Released 2.3-pre4

2005-04-07  Miklos Szeredi <miklos@szeredi.hu>

	* lib: finalized new readdir() interface, which now supersedes the
	getdir() method.

2005-04-03  Miklos Szeredi <miklos@szeredi.hu>

	* Released 2.3-pre3

2005-04-03  Miklos Szeredi <miklos@szeredi.hu>

	* Implement backward compatibility with version 5 kernel ABI

2005-04-01  Miklos Szeredi <miklos@szeredi.hu>

	* Released 2.3-pre2

2005-04-01  Miklos Szeredi <miklos@szeredi.hu>

	* kernel: fix dirent offset handling

	* lib: add readdir and releasedir methods

	* lib: use fh field of fuse_file_info in opendir, readdir,
	releasedir and fsyncdir methods

	* lib: check kernel API version and bail out of it's old.  This
	will be properly fixed in the next release

2005-03-31  Miklos Szeredi <miklos@szeredi.hu>

	* Released 2.3-pre1

2005-03-31  Miklos Szeredi <miklos@szeredi.hu>

	* kernel API: add padding to structures, so 64bit and 32bit
	compiler will return the same size

	* kernel API: add offset field to fuse_dirent.  This will allow
	more sophisticated readdir interface for userspace

	* kernel API: change major number to 6

	* kernel: fix warnings on 64bit archs

	* kernel: in case of API version mismatch, return ECONNREFUSED

2005-03-24  Miklos Szeredi <miklos@szeredi.hu>

	* kernel: trivial cleanups

2005-03-21  Miklos Szeredi <miklos@szeredi.hu>

	* Add fsyncdir() operation

2005-03-19  Miklos Szeredi <miklos@szeredi.hu>

	* kernel: add locking to background list (fixes previous fix)

2005-03-18  Miklos Szeredi <miklos@szeredi.hu>

	* kernel: fix bug which could cause leave busy inodes after
	unmount, and Oops.

2005-03-08  Miklos Szeredi <miklos@szeredi.hu>

	* examples: add -lpthread to link flags to work around valgrind
	quirk

	* lib: don't exit threads, so cancelation doesn't cause segfault

2005-03-04  Miklos Szeredi <miklos@szeredi.hu>

	* kernel: fix nasty bug which could cause an Oops under certain
	situations.  Found by Magnus Johansson

2005-02-28  Miklos Szeredi <miklos@szeredi.hu>

	* libfuse: added opendir() method.  This can be used in case
	permission checking in getdir() is too late.  Thanks to Usarin
	Heininga for pointing out this deficiency

	* libfuse: added init() and destroy() methods to fuse_operations

	* kernel: llseek() method for files and directories made explicit

	* kernel: fixed inode leak in NFS export in case of nodeid
	wrapping

2005-02-15  Miklos Szeredi <miklos@szeredi.hu>

	* libfuse: clean up some unitialized memory found with valgrind

	* Add -lpthread to Libs in fuse.pc.  Valgrind seems to need an
	explicitly linked libpthread for applications

2005-02-10  Miklos Szeredi <miklos@szeredi.hu>

	* fusermount: set umask, otherwise /etc/mtab will have
	unpredictable permission.  Spotted by Jindrich Kolorenc

	* fusermount: set owner and group of /etc/mtab to original values
	on unmount

	* libfuse: add 'use_ino' option to help.  Patch by Valient Gough

2005-02-07  Miklos Szeredi <miklos@szeredi.hu>

	* Cleaned up directory reading (temporary file is not used)

2005-02-02  Miklos Szeredi <miklos@szeredi.hu>

	* Released 2.2

2005-02-02  Miklos Szeredi <miklos@szeredi.hu>

	* Fix possible race when operation is interrupted

2005-01-28  Miklos Szeredi <miklos@szeredi.hu>

	* Fix compilation on 2.6.7

2005-01-26  Miklos Szeredi <miklos@szeredi.hu>

	* Released 2.2-pre6

2005-01-26  Miklos Szeredi <miklos@szeredi.hu>

	* Fix bug in link() operation which caused the wrong path to be
	passed as the first argument.  Found by Anton Altaparmakov

2005-01-21  Miklos Szeredi <miklos@szeredi.hu>

	* LIB: fix double reply in readdir operation

	* fusermount: fix uid checking bug.  Patch by Adam Connell

	* KERNEL: fix compile on various RedHat patched 2.4 kernels.
	Patch by Keshava Gowda

2005-01-20  Miklos Szeredi <miklos@szeredi.hu>

	* KERNEL: provide correct llseek semantics for fuse device (fixes
	a bug on Progeny 2.4.20 kernel).  Reported by Valient Gough

2005-01-20  Miklos Szeredi <miklos@szeredi.hu>

	* Released 2.2-pre5 (matches kernel 2.6.11-rc1-mm2)

2005-01-18  Miklos Szeredi <miklos@szeredi.hu>

	* KERNEL ABI: remove GETDIR operation, and add OPENDIR, READDIR
	and RELEASEDIR.  This ends the ugly hack of passing a file
	descriptor to the kernel, and actually makes the code simpler.

2005-01-17  Miklos Szeredi <miklos@szeredi.hu>

	* Released 2.2-pre4

2005-01-17  Miklos Szeredi <miklos@szeredi.hu>

	* fusermount: remove capability setting, which was the cause of
	problems for some users.  It seems that FS related capabilities
	are removed by setfsuid(), so this isn't even needed.

2005-01-15  Miklos Szeredi <miklos@szeredi.hu>

	* fix compilation on 2.4 kernels (reported by Valient Gough)

	* fix failure to unmount bug (found by David Shaw)

	* fusermount: improve parsing of /etc/fuse.conf

2005-01-13  Miklos Szeredi <miklos@szeredi.hu>

	* Remove 'mount_max' and 'user_allow_other' module options.  These
	are now checked by fusermount, and can be set in /etc/fuse.conf

	* KERNEL: change check for fsid == 0 to capable(CAP_DAC_OVERRIDE)

2005-01-11  Miklos Szeredi <miklos@szeredi.hu>

	* KERNEL: fix possible inode allocation problem, where
	sizeof(struct inode) is not aligned (found by Mike Waychison)

	* KERNEL: use new follow_link/put_link methods

	* KERNEL: cosmetic fixes

2005-01-10  Miklos Szeredi <miklos@szeredi.hu>

	* Released 2.2-pre3

2005-01-10  Miklos Szeredi <miklos@szeredi.hu>

	* Add missing code that was accidently left out

2005-01-09  Miklos Szeredi <miklos@szeredi.hu>

	* Released 2.2-pre2

2005-01-09  Miklos Szeredi <miklos@szeredi.hu>

	* Change "uid" mount option to "user_id" to avoid confusion with a
	mount option "uid" commonly used by many filesystems

2005-01-09  Miklos Szeredi <miklos@szeredi.hu>

	* Released 2.2-pre1

2005-01-09  Miklos Szeredi <miklos@szeredi.hu>

	* If FUSE is configured in the kernel, don't build it by default

2005-01-07  Miklos Szeredi <miklos@szeredi.hu>

	* Compile fix by Christian Magnusson

2005-01-05  Miklos Szeredi <miklos@szeredi.hu>

	* Fix compilation for 2.6.{0-5} kernels

2005-01-04  Miklos Szeredi <miklos@szeredi.hu>

	* KERNEL: if request is interrupted, still keep reference to used
	inode(s) and file, so that FORGET and RELEASE are not sent until
	userspace finishes the request.

	* remove /{sys,proc}/fs/fuse/version, and instead add an INIT
	request with the same information, which is more flexible,
	simpler, works on embedded systems.

2004-12-16  Miklos Szeredi <miklos@szeredi.hu>

	* KERNEL ABI: update interface to make it independent of type
	sizes.  This will help on 64 bit architectures which can run
	legacy 32 bit applications.

	* KERNEL ABI: add "len" field to request headers.  This will allow
	sending/receiving requests in multiple chunks.

	* KERNEL: handle file type change more intelligently

	* LIB: "-o debug" option should disable backgrounding (fix by
	Fabien Reygrobellet)

2004-12-13  Miklos Szeredi <miklos@szeredi.hu>

	* KERNEL: invalidate dentry/attributes if interrupted request
	could leave filesystem in an unknown state.

2004-12-12  Miklos Szeredi <miklos@szeredi.hu>

	* KERNEL: lots of cleanups related to avoiding possible deadlocks.
	These will cause some regressions, but stability is considered
	more important.  If any of these features turns out to be
	important, it can be readded with the deadlock problems addressed.

	* Make all requests interruptible (only with SIGKILL currently).
	This can be used to break any deadlock produced by the userspace
	filesystem accessing it's own exported files.  The RELEASE request
	is special, because if it's interrupted before sending it to
	userspace it is still sent, but the reply is not awaited.

	* If request is interrupted before being sent to userspace, and if
	it hasn't yet got any side effects, it is always restarted,
	regardless of the SA_RESTART flag.  This makes these interruptions
	transparent to the process.

	* Remove shared-writable mmap support, which was prone to an
	out-of-memory deadlock situation

	* Remove INVALIDATE userspace initiated request

	* Make readpages() synchronous.  Asynchronous requests are
	deadlock prone, since they cannot be interrupted.

	* Add readv/writev support to fuse device operations

	* Remove some printks, which userspace FS can use for a DoS
	against syslog

	* Remove 'large_read' mount option from 2.6 in kernel, check it in
	fusermount instead

	* LIB: improve compatibility with a fuse.h header installed in
	${prefix}/include which in turn includes the real header.

	* LIB: improve compatibility by defining fuse_main() (which is now
	not used), so old configure scripts find it.

2004-12-10  Miklos Szeredi <miklos@szeredi.hu>

	* When mounting on a subdirectory of / don't duplicate slashes at
	the beggining of path (spotted by David Shaw)

2004-12-09  Miklos Szeredi <miklos@szeredi.hu>

	* Fix bug causing garbage in mount options (spotted by David Shaw)

2004-12-07  Miklos Szeredi <miklos@szeredi.hu>

	* Add 'writepage' flag to 'fuse_file_info'.

	* More comments in fuse.h

	* Get rid of double underscores

2004-12-04  Miklos Szeredi <miklos@szeredi.hu>

	* Add -D_FILE_OFFSET_BITS=64 to cflags provided by pkg-config

	* helper.c: add -ho option, which only displays the options not
	the usage header.  This can be used by filesystems which have
	their own options.

2004-12-03  Miklos Szeredi <miklos@szeredi.hu>

	* Add source compatibility to 2.1 and 1.1 APIs.  To select betwen
	versions simply define FUSE_USE_VERSION to 22, 21 or 11 before
	including the fuse header

	* Add binary compatibility to 2.1 version of library with symbol
	versioning

2004-12-03  Miklos Szeredi <miklos@szeredi.hu>

	* Released 2.1

2004-12-01  Miklos Szeredi <miklos@szeredi.hu>

	* kernel: clean up writing functions

	* kernel: no allocation on write in direct_io mode

	* move linux/fuse.h to fuse_kernel.h

2004-11-30  Miklos Szeredi <miklos@szeredi.hu>

	* kernel: clean up reading functions

2004-11-29  Miklos Szeredi <miklos@szeredi.hu>

	* kernel: make readpage() uninterruptible

	* kernel: check readonly filesystem flag in fuse_permission

	* lib: don't die if version file not found and new style device
	exists

	* lib: add '-r' option, which is short for '-o ro'

	* fusermount: simplify device opening

	* kernel: when direct_io is turend on, copy data directly to
	destination without itermediate buffer.  More efficient and safer,
	since no allocation is done.

	* fusermount: fix warning if fuse module is not loaded

	* kernel: use /dev/fuse on 2.4 too

2004-11-26  Miklos Szeredi <miklos@szeredi.hu>

	* libfuse API change: open, read, write, flush, fsync and release
	are passed a 'struct fuse_file_info' pointer containing the open
	flags (open and release), and the file handle.  Verion changed to
	3.0.

2004-11-23  Miklos Szeredi <miklos@szeredi.hu>

	* More cleanups in the kernel

	* The 10,229 charater device number has been assigned for FUSE

	* Version file checking fix (reported by Christian Magnusson)

	* fusermount: opening the fuse device now doesn't need /sys.

	* Optimize reading by controlling the maximum readahead based on
	the 'max_read' mount option

	* fixes for UCLIBC (Christian Magnusson)

2004-11-19  Miklos Szeredi <miklos@szeredi.hu>

	* Cleaned up kernel in preparation for merge into mainline:

	* Use /sys/fs/fuse/version instead of /proc/fs/fuse/version

	* Use real device (/dev/fuse) instead of /proc/fs/fuse/dev

	* __user annotations for sparse

	* allocate individual pages instead of kmalloc in fuse_readdir,
	fuse_read and fuse_write.

	* Fix NFS export in case "use_ino" mount option is given

	* Make libfuse and fusermount compatible with future versions

	* fusermount: properly add mount options to /etc/mtab

2004-11-15  Miklos Szeredi <miklos@szeredi.hu>

	* fusermount: do not resolve last component of mountpoint on if it
	is '.' or '..'.  This new path resolvation is now done on mount as
	well as unmount.  This enables relative paths to work on unmount.

	* fusermount: parse common mount options like "ro", "rw", etc...

	* Allow module params to be changed through sysfs

2004-11-14  Miklos Szeredi <miklos@szeredi.hu>

	* Released 2.1-pre1

2004-11-14  Miklos Szeredi <miklos@szeredi.hu>

	* Fix bug in fuse_readpages() causing Oops in certain situations.
	Bug found by Vincenzo Ciancia.

	* Fix compilation with kernels versions > 2.6.9.

2004-11-11  Miklos Szeredi <miklos@szeredi.hu>

	* Check kernel interface version in fusermount to prevent
	strangeness in case of mismatch.

	* No need to allocate fuse_conn until actual mount happens

	* Fix potential race between umount and fuse_invalidate

	* Check superblock of proc file in addition to inode number

	* Fix race between request_send_noreply() and fuse_dev_release()

2004-11-10  Miklos Szeredi <miklos@szeredi.hu>

	* Separate configure for the kernel directory

	* Don't allow write to return more than 'count'

	* Extend kernel interface for future use

2004-11-09  Miklos Szeredi <miklos@szeredi.hu>

	* Fix 'makeconf.sh' to use autoreconf if available

2004-11-08  Miklos Szeredi <miklos@szeredi.hu>

	* Add ino argument to 'fuse_dirfil_t'.  NOTE: This breaks source
	compatibility with earlier versions.  To compile earier versions
	just add '-DFUSE_DIRFIL_COMPAT' compile flag or fix the source.
	Do not use the "use_ino" mount flag with filesystems compiled with
	FUSE_DIRFIL_COMPAT.

	* Add pkg-config support.  To compile a FUSE based filesystem you
	can do  "gcc -Wall `pkg-config --cflags --libs fuse` myfs.c -o myfs"
	or similar.  Note, that the PKG_CONFIG_PATH environment variable
	usually needs to be set to "/usr/local/lib/pkgconfig".

	* fuse.h is now installed in ${prefix}/include/fuse/

2004-11-02  Miklos Szeredi <miklos@szeredi.hu>

	* Added "use_ino" mount option.  This enables the filesystems to
	set the st_ino field on files

2004-11-01  Miklos Szeredi <miklos@szeredi.hu>

	* Fix compile problems with ancient (<=2.4.18) kernels (reported
	by Jeremy Smith)

	* Add "allow_root" mount option.  Patch by Yaroslav Rastrigin

	* Clear the 'exited' flag when mail loop is finished

2004-10-28  Miklos Szeredi <miklos@szeredi.hu>

	* Make xattr functions work under 2.6 (bug found by Vincenzo
	Ciancia)

2004-10-26  Miklos Szeredi <miklos@szeredi.hu>

	* Reset request in fuse_flush() (bugreport by David Shaw)

2004-10-21  Miklos Szeredi <miklos@szeredi.hu>

	* fuse_main() now does not exit on error, rather it returns an
	error code

	* Exported __fuse_setup() and __fuse_teardown() functions, which
	make it easier to implement a custom event loop.

	* Use daemon() call to background the filesystem after mounting.
	This function closes the standard input, output and error and
	changes the current working directory to "/".

2004-10-14  Miklos Szeredi <miklos@szeredi.hu>

	* Released 1.9

2004-10-09  Miklos Szeredi <miklos@szeredi.hu>

	* Don't allow fuse_flush() to be interrupted (bug found by David
	Shaw)

2004-09-27  Miklos Szeredi <miklos@szeredi.hu>

	* Add PID to fuse_context.  Patch by Steven James

	* Change file handle type to 'unsigned long' in kernel interface

2004-09-22  Miklos Szeredi <miklos@szeredi.hu>

	* A slight API change: fuse_get_context() doesn't need the "fuse"
	pointer, but the returned context contains it instead.  The
	fuse_get() function is not needed anymore, so it's removed.

	* Fix mounting and umounting FUSE filesystem under another FUSE
	filesystem by non-root (bug spotted by Valient Gough)

2004-09-21  Miklos Szeredi <miklos@szeredi.hu>

	* Fix deadlock in case of memory allocation failure.  Patch by
	Christian Magnusson

2004-09-16  Miklos Szeredi <miklos@szeredi.hu>

	* Check memory allocation failures in libfuse

2004-09-14  Miklos Szeredi <miklos@szeredi.hu>

	* Check temporary file creation failure in do_getdir().  Bug
	spotted by Terje Oseberg

2004-09-13  Miklos Szeredi <miklos@szeredi.hu>

	* Allow "large_read" option for 2.6 kernels but warn of deprecation

	* Make requests non-interruptible so race with FORGET is avoided.
	This is only a temporary solution

	* Support compiling FUSE kernel module on 2.4.x UML kernels

2004-09-09  Miklos Szeredi <miklos@szeredi.hu>

	* Fix bug in case two FORGETs for the same node are executed in
	the wrong order.  Bug spotted and endured for months by Franco
	Broi, and logfile for solution provided by Terje Oseberg

2004-09-01  Miklos Szeredi <miklos@szeredi.hu>

	* Add -D_REENTRANT to the compile flags

	* Add documentation of fuse internals by Terje Oseberg

2004-08-16  Miklos Szeredi <miklos@szeredi.hu>

	* Change release method to be non-interruptible.  Fixes bug
	causing missing release() call when program which has opened files
	is killed (reported by Franco Broi and David Shaw)

2004-07-29  Miklos Szeredi <miklos@szeredi.hu>

	* Add fuse_invalidate() to library API

2004-07-26  Miklos Szeredi <miklos@szeredi.hu>

	* Check permissions in setattr if 'default_permissions' flag is
	set.  Bug spotted by Damjan Lango

2004-07-24  Miklos Szeredi <miklos@szeredi.hu>

	* 'large_read' mount option removed for 2.6 kernels, since the
	default (dynamic read size) is better

	* Extend kernel API with file handles.  A file handle is returned
	by open, and passed to read, write, flush, fsync and release.
	This is currently only used for debug output in the library.

	* Security changes:

	* Change the current directory to the mountpoint before checking
	the permissions and mount filesystem on "."

	* By default don't modprobe the fuse module for non-root.  The old
	behavior can be restored with the '--enable-auto-modprobe' flag of
	./configure

	* By default don't allow shared writable mappings for non-root.
	The old behavior can be restored with the 'user_mmap=1' module
	parameter

2004-07-23  Miklos Szeredi <miklos@szeredi.hu>

	* Clean up mount option passing to fusermount and to fuse_new()
	BEWARE: this changes the userspace API slightly, and the command
	line usage of programs using fuse_main()

2004-07-20  Miklos Szeredi <miklos@szeredi.hu>

	* Optimize reading under 2.6 kernels by issuing multiple page
	asynchronous read requests

2004-07-18  Miklos Szeredi <miklos@szeredi.hu>

	* Only use redirty_page_for_writepage() for kernels >= 2.6.6

2004-07-16  Miklos Szeredi <miklos@szeredi.hu>

	* Separate directory entry and inode attribute validity timer

	* New write semaphore to stop page writeback during truncate

	* Fsync now waits for all writes to complete before sending the
	request

	* Optimization: if a page is completely written by
	fuse_commit_write(), clear the dirty flag and set the uptodate
	flag for that page

	* Some memory cleanup at exit

2004-07-13  Miklos Szeredi <miklos@szeredi.hu>

	* Add FUSE_HARD_REMOVE flag, and '-i' option to fuse main, which
	disable the "hide if open" behavior of unlink/rename.

	* If temporary buffer allocation fails in raw read, fall back to a
	smaller buffer

2004-07-12  Miklos Szeredi <miklos@szeredi.hu>

	* Fix bug in do_open() in libfuse: open count was incremented
	after the reply is sent so it could race with unlink/forget and
	cause an abort.

2004-07-08  Miklos Szeredi <miklos@szeredi.hu>

	* When performing create or remove operation, refresh the parent's
	attributes on next revalidate, as i_nlink (and maybe size/time)
	could be inacurate.

	* Use redirty_page_for_writepage() in fuse_writepage() for skipped
	pages (2.6 only)

	* Set set_page_dirty address space operation (2.6 only)

2004-07-06  Miklos Szeredi <miklos@szeredi.hu>

	* Minor fix in read:  print debug info even if read size is zero

2004-07-04  Miklos Szeredi <miklos@szeredi.hu>

	* Fix race between truncate and writepage (fsx-linux now runs
	without error)

2004-07-02  Miklos Szeredi <miklos@szeredi.hu>

	* Fix kernel hang on mkfifo under 2.4 kernels (spotted and patch
	by Mattias Wadman)

	* Added option for direct read/write (-r)

	* Fix revalidate time setting for newly created inodes

	* Remove uid==0 check for '-x' option in fusermount (kernel checks
	this)

	* fuse_main() only installs handlers for signals (out of INT, HUP,
	TERM, PIPE), for which no handler has yet been installed

	* Add module option 'user_allow_other' which if set to non-zero
	will allow non root user to specify the 'allow_other' mount option
	('-x' option of fusermount)

	* Fix deadlock between page writeback completion and truncate
	(bug found by Valient Gough with the fsx-linux utility)

2004-07-01  Miklos Szeredi <miklos@szeredi.hu>

	* Change passing fuse include dir to 2.6 kernel make system more
	robust (fixes compile problems seen on SuSE 9.1 with updated 2.6
	kernel)

2004-06-30  Miklos Szeredi <miklos@szeredi.hu>

	* Acquire inode->i_sem before open and release methods to prevent
	concurrent rename or unlink operations.

	* Make __fuse_read_cmd() read only one command.  This allows
	multiplexing the fuse file descriptor with other event sources
	using select() or poll() (patch by Jeff Harris)

	* Export 'exited' flag with __fuse_exited() (patch by Jeff Harris)

2004-06-27  Miklos Szeredi <miklos@szeredi.hu>

	* Fix file offset wrap around at 4G when doing large reads

2004-06-24  Miklos Szeredi <miklos@szeredi.hu>

	* Fix memory leak in open (Valient Gough)

2004-06-24  Miklos Szeredi <miklos@szeredi.hu>

	* Add "close after delete" support to libfuse (patch by Valient
	Gough)

	* Cancel all worker threads before exit in multithreaded mode

2004-06-23  Miklos Szeredi <miklos@szeredi.hu>

	* Fix locking bugs

	* Don't send reply to RELEASE

	* Work with newer libtool (1.5a)

	* Check for st_atim member of struct stat

2004-06-22  Miklos Szeredi <miklos@szeredi.hu>

	* No request allocation needed on inode and file release

2004-06-21  Miklos Szeredi <miklos@szeredi.hu>

	* Fix possible inode leak in userspace in case of unfinished
	lookup/mknod/mkdir/symlink/link operation.

2004-06-20  Miklos Szeredi <miklos@szeredi.hu>

	* Fix some races and cleanups in fuse_read_super()

2004-06-19  Miklos Szeredi <miklos@szeredi.hu>

	* Requests are allocated at open time

2004-06-03  Miklos Szeredi <miklos@szeredi.hu>

	* Build shared library as well as static (using libtool)

	* Change FUSE_MINOR_VERSION from 1 to 0.  I know it's illegal but
	there has not been a release with the previous minor number, and I
	hope nobody is using it for anything.

	* Change fuse_main(), so that default behavior is to go into
	background if mount is successful.  '-f' and '-d' options disable
	backgrounding.  This fixes the "Why does my FUSE daemon hang?"
	newbie complaint.

	* Cache ENOSYS (function not implemented) errors on *xattr, flush
	and fsync

	* Don't call getdir method from open() only from first readdir().
	Open is sometimes just used to store the current directory
	(e.g. find)

2004-05-18  Miklos Szeredi <miklos@szeredi.hu>

	* Added flush() call

2004-05-04  Miklos Szeredi <miklos@szeredi.hu>

	* Extended attributes support for 2.4 (patch by Cody Pisto)

2004-04-20  Miklos Szeredi <miklos@szeredi.hu>

	* Fixed parser with modversions (Mattias Wadman)

2004-04-19  Miklos Szeredi <miklos@szeredi.hu>

	* Added mount option parser to 2.4 build

2004-04-13  Miklos Szeredi <miklos@szeredi.hu>

	* Replaced binary mount data with text options

	* Show FUSE specific mount options in /proc/mounts

	* Check in fuse.h whether _FILE_OFFSET_BITS is set to 64

2004-04-09  Miklos Szeredi <miklos@szeredi.hu>

	* Check some limits so userspace won't get too big requests

2004-04-05  Miklos Szeredi <miklos@szeredi.hu>

	* Kill compile warning

	* Upgraded user-mount patch for 2.6.5

2004-04-02  Miklos Szeredi <miklos@szeredi.hu>

	* Add detection of user-mode-linux to configure

2004-03-31  Miklos Szeredi <miklos@szeredi.hu>

	* fixed zero size case for getxattr and listxattr

2004-03-30  Miklos Szeredi <miklos@szeredi.hu>

	* new fusermount flag '-z': lazy unmount, default is not lazy

	* Extended attributes operations added (getxattr, setxattr,
	listxattr, removexattr)

2004-03-25  Miklos Szeredi <miklos@szeredi.hu>

	* If filesystem doesn't define a statfs operation, then an
	all-zero default statfs is returned instead of ENOSYS

2004-03-24  Miklos Szeredi <miklos@szeredi.hu>

	* Add FS_BINARY_MOUNTDATA filesystem flag for kernels > 2.6.4

2004-03-09  Miklos Szeredi <miklos@szeredi.hu>

	* Fix for uClinux (Christian Magnusson)

2004-03-02  Miklos Szeredi <miklos@szeredi.hu>

	* fuse_main() adds "-n progname" to the fusermount command line

	* More kernel interface changes:

	* Lookup/getattr return cache timeout values

2004-02-25  Miklos Szeredi <miklos@szeredi.hu>

	* Clean up option parsing in fuse_main()

	* Added fuse_get() function which returns the fuse object created
	by fuse_main()

2004-02-20  Miklos Szeredi <miklos@szeredi.hu>

	* removed old way of mounting (fusermount mountpoint program)

	* more kernel interface changes:

	* added nanosecond precision to file times

	* removed interface version from mount data

	* added /proc/fs/fuse/version which contains MAJOR.MINOR

2004-02-19  Miklos Szeredi <miklos@szeredi.hu>

	* statfs library API changed to match other methods.  Since this
	  is not backward compatible FUSE_MAJOR_VERSION is changed to 2

	* kernel interface changes follow:

	* statfs changed to 64 bits, added 'bavail' field

	* add generation number to lookup result

	* optimized mknod/mkdir/symlink/link (no separate lookup is
	needed)

	* rdev size increased to 32 bits for mknod

	* kernel interface version changed to 3.1

2004-02-18  Miklos Szeredi <miklos@szeredi.hu>

	* user-mount upgraded for 2.6.3 kernel

2004-02-17  Miklos Szeredi <miklos@szeredi.hu>

	* Added user-mount.2.6.2-rc3.patch

	* Add FS_SAFE flag to fuse filesystem

	* fusermount should allow (un)mounting for non-root even if not
	suid-root

2004-02-12  Miklos Szeredi <miklos@szeredi.hu>

	* Remove MS_PERMISSION mount flag (that means something else now)

2004-02-10  Miklos Szeredi <miklos@szeredi.hu>

	* Added check for i_size_read/write functions to configure.in
	(patch by Valient Gough)

2004-02-06  Miklos Szeredi <miklos@szeredi.hu>

	* Fixed writing >= 2G files

	* Check file size on open (with generic_file_open())

	* Readpage calls flush_dcache_page() after storing data

	* Use i_size_read/write for accessing inode->i_size

	* Make loopback mount of a fuse file work

2004-02-04  Miklos Szeredi <miklos@szeredi.hu>

	* Released 1.1

2004-01-29  Miklos Szeredi <miklos@szeredi.hu>

	* Properly check if the inode exists in fuse_invalidate

2004-01-27  Miklos Szeredi <miklos@szeredi.hu>

	* Added -q option for fusermount

	* fuse_unmount() now uses -q option of fusermount, so no error is
	printed if the cause of the program exit is that the filesystem
	has already been unmounted

	* Fix i_nlink correctness after rmdir/unlink

2004-01-26  Miklos Szeredi <miklos@szeredi.hu>

	* Released 1.1-pre2

2004-01-26  Miklos Szeredi <miklos@szeredi.hu>

	* Fix typo (thanks Marcos Dione)

	* Compile fixes for 2.4 kernels

2004-01-23  Miklos Szeredi <miklos@szeredi.hu>

	* Fix CONFIG_MODVERSIONS compile on 2.6

2004-01-22  Miklos Szeredi <miklos@szeredi.hu>

	* Write all pending data before a RELEASE operation

	* Suppress 'Bad file descriptor' warning on exit

	* Replaced fusermount option '-d xxx' with '-n xxx' so it doesn't
	get confused with '-d' of fuse_main() (sorry about this change)

	* New fusermount option '-l' which enables big reads.  Big reads
	are now disabled by default.

	* fuse_main() can accept fusermount arguments after a '--'

2004-01-19  Miklos Szeredi <miklos@szeredi.hu>

	* Support for exporting filesystem over NFS (see README.NFS)

2004-01-14  Miklos Szeredi <miklos@szeredi.hu>

	* Support non-blocking writepage on 2.6.  This makes FUSE behave
	much more nicely in low-memory situations

	* Fix 32-bit dev handling in getattr and mknod for 2.6 kernels.
	(Note: the mknod method does not yet use 32bit device number)

2004-01-13  Miklos Szeredi <miklos@szeredi.hu>

	* Code cleanups

2004-01-07  Miklos Szeredi <miklos@szeredi.hu>

	* Released 1.1-pre1

2004-01-06  Miklos Szeredi <miklos@szeredi.hu>

	* Integrated 2.6 kernel support patch by Michael Grigoriev

	* Improvements and cleanups for 2.6 kernels

2004-01-05  Miklos Szeredi <miklos@szeredi.hu>

	* Added -d option to fusermount

2003-12-15  Miklos Szeredi <miklos@szeredi.hu>

	* Added major+minor version to library API, and minor version to
	  kernel API

2003-12-13  David McNab <david@rebirthing.co.nz>

	* Implemented fsync support in examples/example.py

	* Implemented 'fsync' and 'statfs' methods in python
	  interface

2003-12-12  Miklos Szeredi <miklos@szeredi.hu>

	* Make it compile on 2.4.19.

	* Add fsync operation (write file failed on xemacs & vi)

2003-12-12  David McNab <david@rebirthing.co.nz>

	* Added distutils support to the python module, as per standard
	  python development practice

2003-12-11  Miklos Szeredi <miklos@szeredi.hu>

	* Add file locking for mount/unmount (based on patch by Valient
	Gough)

2003-12-11  David McNab <david@rebirthing.co.nz>

	* Python filesystem - was broken with python2.3, now fixed:
	   - changed PyTuple_* calls to PySequence_*, because os.lstat
	     is no longer returning a pure tuple
	   - changed PyInt_Check() calls to also call PyLong_Check,
	     to cover for cases (eg os.lstat) where longs are returned
	   - Added support for file 'release' handling, which IMO is
	     essential since this signals to a FS that writes to a file
	     are complete (and therefore the file can now be disposed of
	     meaningfully at the python filesystem's discretion)
	   - Added '__init__' handler to base Fuse class, which allows
	     your Python class to know the mountpoint and mount args,
	     as attributes myfs.mountpoint, myfs.optlist, myfs.optdict

	* General:
	   - added 'mount.fuse' script (in util/ dir), which is meant to be
	     symlinked from /sbin, and which allows FUSE filesystems to
	     be mounted with the 'mount' command, and listed in fstab;
	     also, mount arguments get passed to your filesystem


2003-11-04  Miklos Szeredi <miklos@szeredi.hu>

	* Fix kernel version detection (again).  Bugreport by Peter Levart

2003-11-03  Miklos Szeredi <miklos@szeredi.hu>

	* Applied read combining patch by Michael Grigoriev (tested by
	Valient Gough and Vincent Wagelaar)

2003-10-22  Miklos Szeredi <miklos@szeredi.hu>

	* Mtab handling fix in fusermount by "Valient Gough" (SF patch
	#766443)

2003-10-13  Miklos Szeredi <miklos@szeredi.hu>

	* Error code fixes in kernel module

2003-10-04  Miklos Szeredi <miklos@szeredi.hu>

	* kernel version detection fix

	* fusermount now uses "lazy" umount option

	* fusermount can use modprobe with module-init-tools

2003-09-08  Miklos Szeredi <miklos@szeredi.hu>

	* Integrated caching patch by Michael Grigoriev

	* Added "Filesystems" file with descriptions of projects using
	FUSE

	* Added patch by Michael Grigoriev to allow compliation of FUSE
	kernel module for 2.6 kernels

2003-06-02  Miklos Szeredi <miklos@szeredi.hu>

	* And another spec-file fix by Achim Settelmeier

2003-05-26  Miklos Szeredi <miklos@szeredi.hu>

	* Spec-file fix by Achim Settelmeier

2003-03-10  Miklos Szeredi <miklos@szeredi.hu>

	* Fix umount oops (found by Samuli Kärkkäinen)

2003-03-05  Miklos Szeredi <miklos@szeredi.hu>

	* Merge of fuse_redhat.spec and fuse.spec by Achim Settelmeier

2003-03-04  Miklos Szeredi <miklos@szeredi.hu>

	* Updated fuse.spec file (Achim Settelmeier)

2003-02-19  Miklos Szeredi <miklos@szeredi.hu>

	* Version 1.0 released

2003-02-12  Miklos Szeredi <miklos@szeredi.hu>

	* SuSE compilation fix by Juan-Mariano de Goyeneche

2002-12-10  Miklos Szeredi <miklos@szeredi.hu>

	* The release() VFS call is now exported to the FUSE interface

2002-12-05  Miklos Szeredi <miklos@szeredi.hu>

	* 64 bit file offset fixes in the fuse kernel module

	* Added function 'fuse_exit()' which can be used to exit the main
	loop

2002-12-03  Miklos Szeredi <miklos@szeredi.hu>

	* Added _FILE_OFFSET_BITS=64 define to fuse.h.  Note, that this is
	an incompatible interface change.

2002-10-28  Miklos Szeredi <miklos@szeredi.hu>

	* Portablility fix (bug reported by C. Chris Erway)

2002-10-25  Miklos Szeredi <miklos@szeredi.hu>

	* Use Mark Glines' fd passing method for default operation instead
	of old reexec

2002-10-22  Miklos Szeredi <miklos@szeredi.hu>

	* fix "Stale NFS file handle" bug caused by changes in 2.4.19

2002-10-22  Miklos Szeredi <miklos@szeredi.hu>

	* fix incompatiblity with Red Hat kernels, with help from Nathan
	Thompson-Amato.

2002-04-18  Mark Glines <mark@glines.org>

	* added an alternative to fuse_mount(), called
      fuse_mount_ioslave(), which does not need to reexec the
      FUSE program.
	* added a small helper util needed by fuse_mount_ioslave().

2002-03-16  Mark Glines <mark@glines.org>

	* use struct fuse_statfs everywhere possible to avoid problems
      with the headerfiles changing struct statfs member sizes

2002-03-01  Miklos Szeredi <miklos@szeredi.hu>

	* Another RPM spec file for RedHat >= 7 by Ian Pilcher

2002-01-14  Miklos Szeredi <miklos@szeredi.hu>

	* RPM support by Achim Settelmeier

2002-01-09  Miklos Szeredi <miklos@szeredi.hu>

	* Version 0.95 released

2002-01-09  Miklos Szeredi <miklos@szeredi.hu>

	* Revaidate all path components not just the last, this means a
	very small performance penalty for being more up-to-date.

2002-01-08  Miklos Szeredi <miklos@szeredi.hu>

	* Update and fix python interface

2002-01-07  Mark Glines <mark@glines.org>

	* Added statfs() support to kernel, lib, examples, and perl!

2001-12-26  Miklos Szeredi <miklos@szeredi.hu>

	* Better cross compilation support

	* Ported to Compaq IPAQ

2001-12-20  Miklos Szeredi <miklos@szeredi.hu>

	* Added function fuse_get_context() to library API (inspired by
	patch from Matt Ryan)

	* Added flags to fusermount and to kernel interface to control
	permission checking

	* Integrated fuse_set_operations() into fuse_new()

2001-12-08  Miklos Szeredi <miklos@szeredi.hu>

	* Applied header protection + extern "C" patch by Roland
	Bauerschmidt

2001-12-02  Miklos Szeredi <miklos@szeredi.hu>

	* Added perl bindings by Mark Glines

2001-11-21  Miklos Szeredi <miklos@szeredi.hu>

	* Cleaned up way of mounting simple filesystems.

	* fuse_main() helper function added

2001-11-18  Miklos Szeredi <miklos@szeredi.hu>

	* Optimized read/write operations, so that minimal copying of data
	is done

2001-11-14  Miklos Szeredi <miklos@szeredi.hu>

	* Python bindings by Jeff Epler added

2001-11-13  Miklos Szeredi <miklos@szeredi.hu>

	* Fixed vfsmount reference leak in fuse_follow_link

	* FS blocksize is set to PAGE_CACHE_SIZE, blksize attribute from
	userspace is ignored

2001-11-09  Miklos Szeredi <miklos@szeredi.hu>

	* Started ChangeLog<|MERGE_RESOLUTION|>--- conflicted
+++ resolved
@@ -1,12 +1,10 @@
 2015-08-12  Miklos Szeredi <miklos@szeredi.hu>
 
-<<<<<<< HEAD
 	* libfuse: fix warning mount.c:receive_fd().  Reported by Albert
 	Berger
-=======
+
 	* libfuse: added fuse_pkgversion() function to retrieve the full
 	version string, per autoconf.  Patch by Christopher Harrison
->>>>>>> 95e89c0c
 
 2015-06-29  Miklos Szeredi <miklos@szeredi.hu>
 
