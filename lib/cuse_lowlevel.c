--- conflicted
+++ resolved
@@ -78,13 +78,8 @@
 }
 
 static void cuse_fll_ioctl(fuse_req_t req, fuse_ino_t ino, unsigned int cmd, void *arg,
-<<<<<<< HEAD
-		       struct fuse_file_info *fi, unsigned int flags,
-		       const void *in_buf, size_t in_bufsz, size_t out_bufsz)
-=======
 			   struct fuse_file_info *fi, unsigned int flags,
 			   const void *in_buf, size_t in_bufsz, size_t out_bufsz)
->>>>>>> 06342ca6
 {
 	(void)ino;
 	req_clop(req)->ioctl(req, cmd, arg, fi, flags, in_buf, in_bufsz,
