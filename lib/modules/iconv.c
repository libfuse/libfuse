/*
  fuse iconv module: file name charset conversion
  Copyright (C) 2007  Miklos Szeredi <miklos@szeredi.hu>

  This program can be distributed under the terms of the GNU LGPLv2.
  See the file COPYING.LIB
*/

#include <fuse_config.h>

#include <fuse.h>
#include <stdio.h>
#include <stdlib.h>
#include <stddef.h>
#include <string.h>
#include <errno.h>
#include <iconv.h>
#include <pthread.h>
#include <locale.h>
#include <langinfo.h>

struct iconv {
	struct fuse_fs *next;
	pthread_mutex_t lock;
	char *from_code;
	char *to_code;
	iconv_t tofs;
	iconv_t fromfs;
};

struct iconv_dh {
	struct iconv *ic;
	void *prev_buf;
	fuse_fill_dir_t prev_filler;
};

static struct iconv *iconv_get(void)
{
	return fuse_get_context()->private_data;
}

static int iconv_convpath(struct iconv *ic, const char *path, char **newpathp,
			  int fromfs)
{
	size_t pathlen;
	size_t newpathlen;
	char *newpath;
	size_t plen;
	char *p;
	size_t res;
	int err;

	if (path == NULL) {
		*newpathp = NULL;
		return 0;
	}

	pathlen = strlen(path);
	newpathlen = pathlen * 4;
	newpath = malloc(newpathlen + 1);
	if (!newpath)
		return -ENOMEM;

	plen = newpathlen;
	p = newpath;
	pthread_mutex_lock(&ic->lock);
	do {
		res = iconv(fromfs ? ic->fromfs : ic->tofs, (char **) &path,
			    &pathlen, &p, &plen);
		if (res == (size_t) -1) {
			char *tmp;
			size_t inc;

			err = -EILSEQ;
			if (errno != E2BIG)
				goto err;

			inc = (pathlen + 1) * 4;
			newpathlen += inc;
<<<<<<< HEAD
			ptrdiff_t p_offset = p - newpath;
=======
			int dp = p - newpath;
>>>>>>> bd898594
			tmp = realloc(newpath, newpathlen + 1);
			err = -ENOMEM;
			if (!tmp)
				goto err;

<<<<<<< HEAD
			//p = tmp + (p - newpath);
			p = tmp + p_offset;
=======
			p = tmp + dp;
>>>>>>> bd898594
			plen += inc;
			newpath = tmp;
		}
	} while (res == (size_t) -1);
	pthread_mutex_unlock(&ic->lock);
	*p = '\0';
	*newpathp = newpath;
	return 0;

err:
	iconv(fromfs ? ic->fromfs : ic->tofs, NULL, NULL, NULL, NULL);
	pthread_mutex_unlock(&ic->lock);
	free(newpath);
	return err;
}

static int iconv_getattr(const char *path, struct stat *stbuf,
			 struct fuse_file_info *fi)
{
	struct iconv *ic = iconv_get();
	char *newpath;
	int err = iconv_convpath(ic, path, &newpath, 0);
	if (!err) {
		err = fuse_fs_getattr(ic->next, newpath, stbuf, fi);
		free(newpath);
	}
	return err;
}

static int iconv_access(const char *path, int mask)
{
	struct iconv *ic = iconv_get();
	char *newpath;
	int err = iconv_convpath(ic, path, &newpath, 0);
	if (!err) {
		err = fuse_fs_access(ic->next, newpath, mask);
		free(newpath);
	}
	return err;
}

static int iconv_readlink(const char *path, char *buf, size_t size)
{
	struct iconv *ic = iconv_get();
	char *newpath;
	int err = iconv_convpath(ic, path, &newpath, 0);
	if (!err) {
		err = fuse_fs_readlink(ic->next, newpath, buf, size);
		if (!err) {
			char *newlink;
			err = iconv_convpath(ic, buf, &newlink, 1);
			if (!err) {
				strncpy(buf, newlink, size - 1);
				buf[size - 1] = '\0';
				free(newlink);
			}
		}
		free(newpath);
	}
	return err;
}

static int iconv_opendir(const char *path, struct fuse_file_info *fi)
{
	struct iconv *ic = iconv_get();
	char *newpath;
	int err = iconv_convpath(ic, path, &newpath, 0);
	if (!err) {
		err = fuse_fs_opendir(ic->next, newpath, fi);
		free(newpath);
	}
	return err;
}

static int iconv_dir_fill(void *buf, const char *name,
			  const struct stat *stbuf, off_t off,
			  enum fuse_fill_dir_flags flags)
{
	struct iconv_dh *dh = buf;
	char *newname;
	int res = 0;
	if (iconv_convpath(dh->ic, name, &newname, 1) == 0) {
		res = dh->prev_filler(dh->prev_buf, newname, stbuf, off, flags);
		free(newname);
	}
	return res;
}

static int iconv_readdir(const char *path, void *buf, fuse_fill_dir_t filler,
			 off_t offset, struct fuse_file_info *fi,
			 enum fuse_readdir_flags flags)
{
	struct iconv *ic = iconv_get();
	char *newpath;
	int err = iconv_convpath(ic, path, &newpath, 0);
	if (!err) {
		struct iconv_dh dh;
		dh.ic = ic;
		dh.prev_buf = buf;
		dh.prev_filler = filler;
		err = fuse_fs_readdir(ic->next, newpath, &dh, iconv_dir_fill,
				      offset, fi, flags);
		free(newpath);
	}
	return err;
}

static int iconv_releasedir(const char *path, struct fuse_file_info *fi)
{
	struct iconv *ic = iconv_get();
	char *newpath;
	int err = iconv_convpath(ic, path, &newpath, 0);
	if (!err) {
		err = fuse_fs_releasedir(ic->next, newpath, fi);
		free(newpath);
	}
	return err;
}

static int iconv_mknod(const char *path, mode_t mode, dev_t rdev)
{
	struct iconv *ic = iconv_get();
	char *newpath;
	int err = iconv_convpath(ic, path, &newpath, 0);
	if (!err) {
		err = fuse_fs_mknod(ic->next, newpath, mode, rdev);
		free(newpath);
	}
	return err;
}

static int iconv_mkdir(const char *path, mode_t mode)
{
	struct iconv *ic = iconv_get();
	char *newpath;
	int err = iconv_convpath(ic, path, &newpath, 0);
	if (!err) {
		err = fuse_fs_mkdir(ic->next, newpath, mode);
		free(newpath);
	}
	return err;
}

static int iconv_unlink(const char *path)
{
	struct iconv *ic = iconv_get();
	char *newpath;
	int err = iconv_convpath(ic, path, &newpath, 0);
	if (!err) {
		err = fuse_fs_unlink(ic->next, newpath);
		free(newpath);
	}
	return err;
}

static int iconv_rmdir(const char *path)
{
	struct iconv *ic = iconv_get();
	char *newpath;
	int err = iconv_convpath(ic, path, &newpath, 0);
	if (!err) {
		err = fuse_fs_rmdir(ic->next, newpath);
		free(newpath);
	}
	return err;
}

static int iconv_symlink(const char *from, const char *to)
{
	struct iconv *ic = iconv_get();
	char *newfrom;
	char *newto;
	int err = iconv_convpath(ic, from, &newfrom, 0);
	if (!err) {
		err = iconv_convpath(ic, to, &newto, 0);
		if (!err) {
			err = fuse_fs_symlink(ic->next, newfrom, newto);
			free(newto);
		}
		free(newfrom);
	}
	return err;
}

static int iconv_rename(const char *from, const char *to, unsigned int flags)
{
	struct iconv *ic = iconv_get();
	char *newfrom;
	char *newto;
	int err = iconv_convpath(ic, from, &newfrom, 0);
	if (!err) {
		err = iconv_convpath(ic, to, &newto, 0);
		if (!err) {
			err = fuse_fs_rename(ic->next, newfrom, newto, flags);
			free(newto);
		}
		free(newfrom);
	}
	return err;
}

static int iconv_link(const char *from, const char *to)
{
	struct iconv *ic = iconv_get();
	char *newfrom;
	char *newto;
	int err = iconv_convpath(ic, from, &newfrom, 0);
	if (!err) {
		err = iconv_convpath(ic, to, &newto, 0);
		if (!err) {
			err = fuse_fs_link(ic->next, newfrom, newto);
			free(newto);
		}
		free(newfrom);
	}
	return err;
}

static int iconv_chmod(const char *path, mode_t mode,
		       struct fuse_file_info *fi)
{
	struct iconv *ic = iconv_get();
	char *newpath;
	int err = iconv_convpath(ic, path, &newpath, 0);
	if (!err) {
		err = fuse_fs_chmod(ic->next, newpath, mode, fi);
		free(newpath);
	}
	return err;
}

static int iconv_chown(const char *path, uid_t uid, gid_t gid,
		       struct fuse_file_info *fi)
{
	struct iconv *ic = iconv_get();
	char *newpath;
	int err = iconv_convpath(ic, path, &newpath, 0);
	if (!err) {
		err = fuse_fs_chown(ic->next, newpath, uid, gid, fi);
		free(newpath);
	}
	return err;
}

static int iconv_truncate(const char *path, off_t size,
			   struct fuse_file_info *fi)
{
	struct iconv *ic = iconv_get();
	char *newpath;
	int err = iconv_convpath(ic, path, &newpath, 0);
	if (!err) {
		err = fuse_fs_truncate(ic->next, newpath, size, fi);
		free(newpath);
	}
	return err;
}

static int iconv_utimens(const char *path, const struct timespec ts[2],
			 struct fuse_file_info *fi)
{
	struct iconv *ic = iconv_get();
	char *newpath;
	int err = iconv_convpath(ic, path, &newpath, 0);
	if (!err) {
		err = fuse_fs_utimens(ic->next, newpath, ts, fi);
		free(newpath);
	}
	return err;
}

static int iconv_create(const char *path, mode_t mode,
			struct fuse_file_info *fi)
{
	struct iconv *ic = iconv_get();
	char *newpath;
	int err = iconv_convpath(ic, path, &newpath, 0);
	if (!err) {
		err = fuse_fs_create(ic->next, newpath, mode, fi);
		free(newpath);
	}
	return err;
}

static int iconv_open_file(const char *path, struct fuse_file_info *fi)
{
	struct iconv *ic = iconv_get();
	char *newpath;
	int err = iconv_convpath(ic, path, &newpath, 0);
	if (!err) {
		err = fuse_fs_open(ic->next, newpath, fi);
		free(newpath);
	}
	return err;
}

static int iconv_read_buf(const char *path, struct fuse_bufvec **bufp,
			  size_t size, off_t offset, struct fuse_file_info *fi)
{
	struct iconv *ic = iconv_get();
	char *newpath;
	int err = iconv_convpath(ic, path, &newpath, 0);
	if (!err) {
		err = fuse_fs_read_buf(ic->next, newpath, bufp, size, offset, fi);
		free(newpath);
	}
	return err;
}

static int iconv_write_buf(const char *path, struct fuse_bufvec *buf,
			   off_t offset, struct fuse_file_info *fi)
{
	struct iconv *ic = iconv_get();
	char *newpath;
	int err = iconv_convpath(ic, path, &newpath, 0);
	if (!err) {
		err = fuse_fs_write_buf(ic->next, newpath, buf, offset, fi);
		free(newpath);
	}
	return err;
}

static int iconv_statfs(const char *path, struct statvfs *stbuf)
{
	struct iconv *ic = iconv_get();
	char *newpath;
	int err = iconv_convpath(ic, path, &newpath, 0);
	if (!err) {
		err = fuse_fs_statfs(ic->next, newpath, stbuf);
		free(newpath);
	}
	return err;
}

static int iconv_flush(const char *path, struct fuse_file_info *fi)
{
	struct iconv *ic = iconv_get();
	char *newpath;
	int err = iconv_convpath(ic, path, &newpath, 0);
	if (!err) {
		err = fuse_fs_flush(ic->next, newpath, fi);
		free(newpath);
	}
	return err;
}

static int iconv_release(const char *path, struct fuse_file_info *fi)
{
	struct iconv *ic = iconv_get();
	char *newpath;
	int err = iconv_convpath(ic, path, &newpath, 0);
	if (!err) {
		err = fuse_fs_release(ic->next, newpath, fi);
		free(newpath);
	}
	return err;
}

static int iconv_fsync(const char *path, int isdatasync,
		       struct fuse_file_info *fi)
{
	struct iconv *ic = iconv_get();
	char *newpath;
	int err = iconv_convpath(ic, path, &newpath, 0);
	if (!err) {
		err = fuse_fs_fsync(ic->next, newpath, isdatasync, fi);
		free(newpath);
	}
	return err;
}

static int iconv_fsyncdir(const char *path, int isdatasync,
			  struct fuse_file_info *fi)
{
	struct iconv *ic = iconv_get();
	char *newpath;
	int err = iconv_convpath(ic, path, &newpath, 0);
	if (!err) {
		err = fuse_fs_fsyncdir(ic->next, newpath, isdatasync, fi);
		free(newpath);
	}
	return err;
}

static int iconv_setxattr(const char *path, const char *name,
			  const char *value, size_t size, int flags)
{
	struct iconv *ic = iconv_get();
	char *newpath;
	int err = iconv_convpath(ic, path, &newpath, 0);
	if (!err) {
		err = fuse_fs_setxattr(ic->next, newpath, name, value, size,
				       flags);
		free(newpath);
	}
	return err;
}

static int iconv_getxattr(const char *path, const char *name, char *value,
			  size_t size)
{
	struct iconv *ic = iconv_get();
	char *newpath;
	int err = iconv_convpath(ic, path, &newpath, 0);
	if (!err) {
		err = fuse_fs_getxattr(ic->next, newpath, name, value, size);
		free(newpath);
	}
	return err;
}

static int iconv_listxattr(const char *path, char *list, size_t size)
{
	struct iconv *ic = iconv_get();
	char *newpath;
	int err = iconv_convpath(ic, path, &newpath, 0);
	if (!err) {
		err = fuse_fs_listxattr(ic->next, newpath, list, size);
		free(newpath);
	}
	return err;
}

static int iconv_removexattr(const char *path, const char *name)
{
	struct iconv *ic = iconv_get();
	char *newpath;
	int err = iconv_convpath(ic, path, &newpath, 0);
	if (!err) {
		err = fuse_fs_removexattr(ic->next, newpath, name);
		free(newpath);
	}
	return err;
}

static int iconv_lock(const char *path, struct fuse_file_info *fi, int cmd,
		      struct flock *lock)
{
	struct iconv *ic = iconv_get();
	char *newpath;
	int err = iconv_convpath(ic, path, &newpath, 0);
	if (!err) {
		err = fuse_fs_lock(ic->next, newpath, fi, cmd, lock);
		free(newpath);
	}
	return err;
}

static int iconv_flock(const char *path, struct fuse_file_info *fi, int op)
{
	struct iconv *ic = iconv_get();
	char *newpath;
	int err = iconv_convpath(ic, path, &newpath, 0);
	if (!err) {
		err = fuse_fs_flock(ic->next, newpath, fi, op);
		free(newpath);
	}
	return err;
}

static int iconv_bmap(const char *path, size_t blocksize, uint64_t *idx)
{
	struct iconv *ic = iconv_get();
	char *newpath;
	int err = iconv_convpath(ic, path, &newpath, 0);
	if (!err) {
		err = fuse_fs_bmap(ic->next, newpath, blocksize, idx);
		free(newpath);
	}
	return err;
}

static off_t iconv_lseek(const char *path, off_t off, int whence,
			 struct fuse_file_info *fi)
{
	struct iconv *ic = iconv_get();
	char *newpath;
	int res = iconv_convpath(ic, path, &newpath, 0);
	if (!res) {
		res = fuse_fs_lseek(ic->next, newpath, off, whence, fi);
		free(newpath);
	}
	return res;
}

static void *iconv_init(struct fuse_conn_info *conn,
			struct fuse_config *cfg)
{
	struct iconv *ic = iconv_get();
	fuse_fs_init(ic->next, conn, cfg);
	/* Don't touch cfg->nullpath_ok, we can work with
	   either */
	return ic;
}

static void iconv_destroy(void *data)
{
	struct iconv *ic = data;
	fuse_fs_destroy(ic->next);
	iconv_close(ic->tofs);
	iconv_close(ic->fromfs);
	pthread_mutex_destroy(&ic->lock);
	free(ic->from_code);
	free(ic->to_code);
	free(ic);
}

static const struct fuse_operations iconv_oper = {
	.destroy	= iconv_destroy,
	.init		= iconv_init,
	.getattr	= iconv_getattr,
	.access		= iconv_access,
	.readlink	= iconv_readlink,
	.opendir	= iconv_opendir,
	.readdir	= iconv_readdir,
	.releasedir	= iconv_releasedir,
	.mknod		= iconv_mknod,
	.mkdir		= iconv_mkdir,
	.symlink	= iconv_symlink,
	.unlink		= iconv_unlink,
	.rmdir		= iconv_rmdir,
	.rename		= iconv_rename,
	.link		= iconv_link,
	.chmod		= iconv_chmod,
	.chown		= iconv_chown,
	.truncate	= iconv_truncate,
	.utimens	= iconv_utimens,
	.create		= iconv_create,
	.open		= iconv_open_file,
	.read_buf	= iconv_read_buf,
	.write_buf	= iconv_write_buf,
	.statfs		= iconv_statfs,
	.flush		= iconv_flush,
	.release	= iconv_release,
	.fsync		= iconv_fsync,
	.fsyncdir	= iconv_fsyncdir,
	.setxattr	= iconv_setxattr,
	.getxattr	= iconv_getxattr,
	.listxattr	= iconv_listxattr,
	.removexattr	= iconv_removexattr,
	.lock		= iconv_lock,
	.flock		= iconv_flock,
	.bmap		= iconv_bmap,
	.lseek		= iconv_lseek,
};

static const struct fuse_opt iconv_opts[] = {
	FUSE_OPT_KEY("-h", 0),
	FUSE_OPT_KEY("--help", 0),
	{ "from_code=%s", offsetof(struct iconv, from_code), 0 },
	{ "to_code=%s", offsetof(struct iconv, to_code), 1 },
	FUSE_OPT_END
};

static void iconv_help(void)
{
	char *charmap;
	const char *old = setlocale(LC_CTYPE, "");

	charmap = strdup(nl_langinfo(CODESET));
	if (old)
		setlocale(LC_CTYPE, old);
	else
		perror("setlocale");

	printf(
"    -o from_code=CHARSET   original encoding of file names (default: UTF-8)\n"
"    -o to_code=CHARSET     new encoding of the file names (default: %s)\n",
		charmap);
	free(charmap);
}

static int iconv_opt_proc(void *data, const char *arg, int key,
			  struct fuse_args *outargs)
{
	(void) data; (void) arg; (void) outargs;

	if (!key) {
		iconv_help();
		return -1;
	}

	return 1;
}

static struct fuse_fs *iconv_new(struct fuse_args *args,
				 struct fuse_fs *next[])
{
	struct fuse_fs *fs;
	struct iconv *ic;
	const char *old = NULL;
	const char *from;
	const char *to;

	ic = calloc(1, sizeof(struct iconv));
	if (ic == NULL) {
		fuse_log(FUSE_LOG_ERR, "fuse-iconv: memory allocation failed\n");
		return NULL;
	}

	if (fuse_opt_parse(args, ic, iconv_opts, iconv_opt_proc) == -1)
		goto out_free;

	if (!next[0] || next[1]) {
		fuse_log(FUSE_LOG_ERR, "fuse-iconv: exactly one next filesystem required\n");
		goto out_free;
	}

	from = ic->from_code ? ic->from_code : "UTF-8";
	to = ic->to_code ? ic->to_code : "";
	/* FIXME: detect charset equivalence? */
	if (!to[0])
		old = setlocale(LC_CTYPE, "");
	ic->tofs = iconv_open(from, to);
	if (ic->tofs == (iconv_t) -1) {
		fuse_log(FUSE_LOG_ERR, "fuse-iconv: cannot convert from %s to %s\n",
			to, from);
		goto out_free;
	}
	ic->fromfs = iconv_open(to, from);
	if (ic->tofs == (iconv_t) -1) {
		fuse_log(FUSE_LOG_ERR, "fuse-iconv: cannot convert from %s to %s\n",
			from, to);
		goto out_iconv_close_to;
	}
	if (old) {
		setlocale(LC_CTYPE, old);
		old = NULL;
	}

	ic->next = next[0];
	fs = fuse_fs_new(&iconv_oper, sizeof(iconv_oper), ic);
	if (!fs)
		goto out_iconv_close_from;

	return fs;

out_iconv_close_from:
	iconv_close(ic->fromfs);
out_iconv_close_to:
	iconv_close(ic->tofs);
out_free:
	free(ic->from_code);
	free(ic->to_code);
	free(ic);
	if (old) {
		setlocale(LC_CTYPE, old);
	}
	return NULL;
}

FUSE_REGISTER_MODULE(iconv, iconv_new);<|MERGE_RESOLUTION|>--- conflicted
+++ resolved
@@ -77,22 +77,13 @@
 
 			inc = (pathlen + 1) * 4;
 			newpathlen += inc;
-<<<<<<< HEAD
-			ptrdiff_t p_offset = p - newpath;
-=======
 			int dp = p - newpath;
->>>>>>> bd898594
 			tmp = realloc(newpath, newpathlen + 1);
 			err = -ENOMEM;
 			if (!tmp)
 				goto err;
 
-<<<<<<< HEAD
-			//p = tmp + (p - newpath);
-			p = tmp + p_offset;
-=======
 			p = tmp + dp;
->>>>>>> bd898594
 			plen += inc;
 			newpath = tmp;
 		}
