/*
  fuse subdir module: offset paths with a base directory
  Copyright (C) 2007  Miklos Szeredi <miklos@szeredi.hu>

  This program can be distributed under the terms of the GNU LGPLv2.
  See the file COPYING.LIB
*/

<<<<<<< HEAD
#include "config.h"
=======
#include <fuse_config.h>
>>>>>>> 81ad52c7

#include <fuse.h>
#include <stdio.h>
#include <stdlib.h>
#include <stddef.h>
#include <string.h>
#include <errno.h>

struct subdir {
	char *base;
	size_t baselen;
	int rellinks;
	struct fuse_fs *next;
};

static struct subdir *subdir_get(void)
{
	return fuse_get_context()->private_data;
}

static int subdir_addpath(struct subdir *d, const char *path, char **newpathp)
{
	char *newpath = NULL;

	if (path != NULL) {
		unsigned newlen = d->baselen + strlen(path);

		newpath = malloc(newlen + 2);
		if (!newpath)
			return -ENOMEM;

		if (path[0] == '/')
			path++;
		strcpy(newpath, d->base);
		strcpy(newpath + d->baselen, path);
		if (!newpath[0])
			strcpy(newpath, ".");
	}
	*newpathp = newpath;

	return 0;
}

static int subdir_getattr(const char *path, struct stat *stbuf,
			  struct fuse_file_info *fi)
{
	struct subdir *d = subdir_get();
	char *newpath;
	int err = subdir_addpath(d, path, &newpath);
	if (!err) {
		err = fuse_fs_getattr(d->next, newpath, stbuf, fi);
		free(newpath);
	}
	return err;
}

static int subdir_access(const char *path, int mask)
{
	struct subdir *d = subdir_get();
	char *newpath;
	int err = subdir_addpath(d, path, &newpath);
	if (!err) {
		err = fuse_fs_access(d->next, newpath, mask);
		free(newpath);
	}
	return err;
}


static int count_components(const char *p)
{
	int ctr;

	for (; *p == '/'; p++);
	for (ctr = 0; *p; ctr++) {
		for (; *p && *p != '/'; p++);
		for (; *p == '/'; p++);
	}
	return ctr;
}

static void strip_common(const char **sp, const char **tp)
{
	const char *s = *sp;
	const char *t = *tp;
	do {
		for (; *s == '/'; s++);
		for (; *t == '/'; t++);
		*tp = t;
		*sp = s;
		for (; *s == *t && *s && *s != '/'; s++, t++);
	} while ((*s == *t && *s) || (!*s && *t == '/') || (*s == '/' && !*t));
}

static void transform_symlink(struct subdir *d, const char *path,
			      char *buf, size_t size)
{
	const char *l = buf;
	size_t llen;
	char *s;
	int dotdots;
	int i;

	if (l[0] != '/' || d->base[0] != '/')
		return;

	strip_common(&l, &path);
	if (l - buf < (long) d->baselen)
		return;

	dotdots = count_components(path);
	if (!dotdots)
		return;
	dotdots--;

	llen = strlen(l);
	if (dotdots * 3 + llen + 2 > size)
		return;

	s = buf + dotdots * 3;
	if (llen)
		memmove(s, l, llen + 1);
	else if (!dotdots)
		strcpy(s, ".");
	else
		*s = '\0';

	for (s = buf, i = 0; i < dotdots; i++, s += 3)
		memcpy(s, "../", 3);
}


static int subdir_readlink(const char *path, char *buf, size_t size)
{
	struct subdir *d = subdir_get();
	char *newpath;
	int err = subdir_addpath(d, path, &newpath);
	if (!err) {
		err = fuse_fs_readlink(d->next, newpath, buf, size);
		if (!err && d->rellinks)
			transform_symlink(d, newpath, buf, size);
		free(newpath);
	}
	return err;
}

static int subdir_opendir(const char *path, struct fuse_file_info *fi)
{
	struct subdir *d = subdir_get();
	char *newpath;
	int err = subdir_addpath(d, path, &newpath);
	if (!err) {
		err = fuse_fs_opendir(d->next, newpath, fi);
		free(newpath);
	}
	return err;
}

static int subdir_readdir(const char *path, void *buf,
			  fuse_fill_dir_t filler, off_t offset,
			  struct fuse_file_info *fi,
			  enum fuse_readdir_flags flags)
{
	struct subdir *d = subdir_get();
	char *newpath;
	int err = subdir_addpath(d, path, &newpath);
	if (!err) {
		err = fuse_fs_readdir(d->next, newpath, buf, filler, offset,
				      fi, flags);
		free(newpath);
	}
	return err;
}

static int subdir_releasedir(const char *path, struct fuse_file_info *fi)
{
	struct subdir *d = subdir_get();
	char *newpath;
	int err = subdir_addpath(d, path, &newpath);
	if (!err) {
		err = fuse_fs_releasedir(d->next, newpath, fi);
		free(newpath);
	}
	return err;
}

static int subdir_mknod(const char *path, mode_t mode, dev_t rdev)
{
	struct subdir *d = subdir_get();
	char *newpath;
	int err = subdir_addpath(d, path, &newpath);
	if (!err) {
		err = fuse_fs_mknod(d->next, newpath, mode, rdev);
		free(newpath);
	}
	return err;
}

static int subdir_mkdir(const char *path, mode_t mode)
{
	struct subdir *d = subdir_get();
	char *newpath;
	int err = subdir_addpath(d, path, &newpath);
	if (!err) {
		err = fuse_fs_mkdir(d->next, newpath, mode);
		free(newpath);
	}
	return err;
}

static int subdir_unlink(const char *path)
{
	struct subdir *d = subdir_get();
	char *newpath;
	int err = subdir_addpath(d, path, &newpath);
	if (!err) {
		err = fuse_fs_unlink(d->next, newpath);
		free(newpath);
	}
	return err;
}

static int subdir_rmdir(const char *path)
{
	struct subdir *d = subdir_get();
	char *newpath;
	int err = subdir_addpath(d, path, &newpath);
	if (!err) {
		err = fuse_fs_rmdir(d->next, newpath);
		free(newpath);
	}
	return err;
}

static int subdir_symlink(const char *from, const char *path)
{
	struct subdir *d = subdir_get();
	char *newpath;
	int err = subdir_addpath(d, path, &newpath);
	if (!err) {
		err = fuse_fs_symlink(d->next, from, newpath);
		free(newpath);
	}
	return err;
}

static int subdir_rename(const char *from, const char *to, unsigned int flags)
{
	struct subdir *d = subdir_get();
	char *newfrom;
	char *newto;
	int err = subdir_addpath(d, from, &newfrom);
	if (!err) {
		err = subdir_addpath(d, to, &newto);
		if (!err) {
			err = fuse_fs_rename(d->next, newfrom, newto, flags);
			free(newto);
		}
		free(newfrom);
	}
	return err;
}

static int subdir_link(const char *from, const char *to)
{
	struct subdir *d = subdir_get();
	char *newfrom;
	char *newto;
	int err = subdir_addpath(d, from, &newfrom);
	if (!err) {
		err = subdir_addpath(d, to, &newto);
		if (!err) {
			err = fuse_fs_link(d->next, newfrom, newto);
			free(newto);
		}
		free(newfrom);
	}
	return err;
}

static int subdir_chmod(const char *path, mode_t mode,
			struct fuse_file_info *fi)
{
	struct subdir *d = subdir_get();
	char *newpath;
	int err = subdir_addpath(d, path, &newpath);
	if (!err) {
		err = fuse_fs_chmod(d->next, newpath, mode, fi);
		free(newpath);
	}
	return err;
}

static int subdir_chown(const char *path, uid_t uid, gid_t gid,
			struct fuse_file_info *fi)
{
	struct subdir *d = subdir_get();
	char *newpath;
	int err = subdir_addpath(d, path, &newpath);
	if (!err) {
		err = fuse_fs_chown(d->next, newpath, uid, gid, fi);
		free(newpath);
	}
	return err;
}

static int subdir_truncate(const char *path, off_t size,
			   struct fuse_file_info *fi)
{
	struct subdir *d = subdir_get();
	char *newpath;
	int err = subdir_addpath(d, path, &newpath);
	if (!err) {
		err = fuse_fs_truncate(d->next, newpath, size, fi);
		free(newpath);
	}
	return err;
}

static int subdir_utimens(const char *path, const struct timespec ts[2],
			  struct fuse_file_info *fi)
{
	struct subdir *d = subdir_get();
	char *newpath;
	int err = subdir_addpath(d, path, &newpath);
	if (!err) {
		err = fuse_fs_utimens(d->next, newpath, ts, fi);
		free(newpath);
	}
	return err;
}

static int subdir_create(const char *path, mode_t mode,
			 struct fuse_file_info *fi)
{
	struct subdir *d = subdir_get();
	char *newpath;
	int err = subdir_addpath(d, path, &newpath);
	if (!err) {
		err = fuse_fs_create(d->next, newpath, mode, fi);
		free(newpath);
	}
	return err;
}

static int subdir_open(const char *path, struct fuse_file_info *fi)
{
	struct subdir *d = subdir_get();
	char *newpath;
	int err = subdir_addpath(d, path, &newpath);
	if (!err) {
		err = fuse_fs_open(d->next, newpath, fi);
		free(newpath);
	}
	return err;
}

static int subdir_read_buf(const char *path, struct fuse_bufvec **bufp,
			   size_t size, off_t offset, struct fuse_file_info *fi)
{
	struct subdir *d = subdir_get();
	char *newpath;
	int err = subdir_addpath(d, path, &newpath);
	if (!err) {
		err = fuse_fs_read_buf(d->next, newpath, bufp, size, offset, fi);
		free(newpath);
	}
	return err;
}

static int subdir_write_buf(const char *path, struct fuse_bufvec *buf,
			off_t offset, struct fuse_file_info *fi)
{
	struct subdir *d = subdir_get();
	char *newpath;
	int err = subdir_addpath(d, path, &newpath);
	if (!err) {
		err = fuse_fs_write_buf(d->next, newpath, buf, offset, fi);
		free(newpath);
	}
	return err;
}

static int subdir_statfs(const char *path, struct statvfs *stbuf)
{
	struct subdir *d = subdir_get();
	char *newpath;
	int err = subdir_addpath(d, path, &newpath);
	if (!err) {
		err = fuse_fs_statfs(d->next, newpath, stbuf);
		free(newpath);
	}
	return err;
}

static int subdir_flush(const char *path, struct fuse_file_info *fi)
{
	struct subdir *d = subdir_get();
	char *newpath;
	int err = subdir_addpath(d, path, &newpath);
	if (!err) {
		err = fuse_fs_flush(d->next, newpath, fi);
		free(newpath);
	}
	return err;
}

static int subdir_release(const char *path, struct fuse_file_info *fi)
{
	struct subdir *d = subdir_get();
	char *newpath;
	int err = subdir_addpath(d, path, &newpath);
	if (!err) {
		err = fuse_fs_release(d->next, newpath, fi);
		free(newpath);
	}
	return err;
}

static int subdir_fsync(const char *path, int isdatasync,
			struct fuse_file_info *fi)
{
	struct subdir *d = subdir_get();
	char *newpath;
	int err = subdir_addpath(d, path, &newpath);
	if (!err) {
		err = fuse_fs_fsync(d->next, newpath, isdatasync, fi);
		free(newpath);
	}
	return err;
}

static int subdir_fsyncdir(const char *path, int isdatasync,
			   struct fuse_file_info *fi)
{
	struct subdir *d = subdir_get();
	char *newpath;
	int err = subdir_addpath(d, path, &newpath);
	if (!err) {
		err = fuse_fs_fsyncdir(d->next, newpath, isdatasync, fi);
		free(newpath);
	}
	return err;
}

static int subdir_setxattr(const char *path, const char *name,
			   const char *value, size_t size, int flags)
{
	struct subdir *d = subdir_get();
	char *newpath;
	int err = subdir_addpath(d, path, &newpath);
	if (!err) {
		err = fuse_fs_setxattr(d->next, newpath, name, value, size,
				       flags);
		free(newpath);
	}
	return err;
}

static int subdir_getxattr(const char *path, const char *name, char *value,
			   size_t size)
{
	struct subdir *d = subdir_get();
	char *newpath;
	int err = subdir_addpath(d, path, &newpath);
	if (!err) {
		err = fuse_fs_getxattr(d->next, newpath, name, value, size);
		free(newpath);
	}
	return err;
}

static int subdir_listxattr(const char *path, char *list, size_t size)
{
	struct subdir *d = subdir_get();
	char *newpath;
	int err = subdir_addpath(d, path, &newpath);
	if (!err) {
		err = fuse_fs_listxattr(d->next, newpath, list, size);
		free(newpath);
	}
	return err;
}

static int subdir_removexattr(const char *path, const char *name)
{
	struct subdir *d = subdir_get();
	char *newpath;
	int err = subdir_addpath(d, path, &newpath);
	if (!err) {
		err = fuse_fs_removexattr(d->next, newpath, name);
		free(newpath);
	}
	return err;
}

static int subdir_lock(const char *path, struct fuse_file_info *fi, int cmd,
		       struct flock *lock)
{
	struct subdir *d = subdir_get();
	char *newpath;
	int err = subdir_addpath(d, path, &newpath);
	if (!err) {
		err = fuse_fs_lock(d->next, newpath, fi, cmd, lock);
		free(newpath);
	}
	return err;
}

static int subdir_flock(const char *path, struct fuse_file_info *fi, int op)
{
	struct subdir *d = subdir_get();
	char *newpath;
	int err = subdir_addpath(d, path, &newpath);
	if (!err) {
		err = fuse_fs_flock(d->next, newpath, fi, op);
		free(newpath);
	}
	return err;
}

static int subdir_bmap(const char *path, size_t blocksize, uint64_t *idx)
{
	struct subdir *d = subdir_get();
	char *newpath;
	int err = subdir_addpath(d, path, &newpath);
	if (!err) {
		err = fuse_fs_bmap(d->next, newpath, blocksize, idx);
		free(newpath);
	}
	return err;
}

static off_t subdir_lseek(const char *path, off_t off, int whence,
			  struct fuse_file_info *fi)
{
	struct subdir *ic = subdir_get();
	char *newpath;
	int res = subdir_addpath(ic, path, &newpath);
	if (!res) {
		res = fuse_fs_lseek(ic->next, newpath, off, whence, fi);
		free(newpath);
	}
	return res;
}

static void *subdir_init(struct fuse_conn_info *conn,
			 struct fuse_config *cfg)
{
	struct subdir *d = subdir_get();
	fuse_fs_init(d->next, conn, cfg);
	/* Don't touch cfg->nullpath_ok, we can work with
	   either */
	return d;
}

static void subdir_destroy(void *data)
{
	struct subdir *d = data;
	fuse_fs_destroy(d->next);
	free(d->base);
	free(d);
}

static const struct fuse_operations subdir_oper = {
	.destroy	= subdir_destroy,
	.init		= subdir_init,
	.getattr	= subdir_getattr,
	.access		= subdir_access,
	.readlink	= subdir_readlink,
	.opendir	= subdir_opendir,
	.readdir	= subdir_readdir,
	.releasedir	= subdir_releasedir,
	.mknod		= subdir_mknod,
	.mkdir		= subdir_mkdir,
	.symlink	= subdir_symlink,
	.unlink		= subdir_unlink,
	.rmdir		= subdir_rmdir,
	.rename		= subdir_rename,
	.link		= subdir_link,
	.chmod		= subdir_chmod,
	.chown		= subdir_chown,
	.truncate	= subdir_truncate,
	.utimens	= subdir_utimens,
	.create		= subdir_create,
	.open		= subdir_open,
	.read_buf	= subdir_read_buf,
	.write_buf	= subdir_write_buf,
	.statfs		= subdir_statfs,
	.flush		= subdir_flush,
	.release	= subdir_release,
	.fsync		= subdir_fsync,
	.fsyncdir	= subdir_fsyncdir,
	.setxattr	= subdir_setxattr,
	.getxattr	= subdir_getxattr,
	.listxattr	= subdir_listxattr,
	.removexattr	= subdir_removexattr,
	.lock		= subdir_lock,
	.flock		= subdir_flock,
	.bmap		= subdir_bmap,
	.lseek		= subdir_lseek,
};

static const struct fuse_opt subdir_opts[] = {
	FUSE_OPT_KEY("-h", 0),
	FUSE_OPT_KEY("--help", 0),
	{ "subdir=%s", offsetof(struct subdir, base), 0 },
	{ "rellinks", offsetof(struct subdir, rellinks), 1 },
	{ "norellinks", offsetof(struct subdir, rellinks), 0 },
	FUSE_OPT_END
};

static void subdir_help(void)
{
	printf(
"    -o subdir=DIR	    prepend this directory to all paths (mandatory)\n"
"    -o [no]rellinks	    transform absolute symlinks to relative\n");
}

static int subdir_opt_proc(void *data, const char *arg, int key,
			   struct fuse_args *outargs)
{
	(void) data; (void) arg; (void) outargs;

	if (!key) {
		subdir_help();
		return -1;
	}

	return 1;
}

static struct fuse_fs *subdir_new(struct fuse_args *args,
				  struct fuse_fs *next[])
{
	struct fuse_fs *fs;
	struct subdir *d;

	d = calloc(1, sizeof(struct subdir));
	if (d == NULL) {
		fuse_log(FUSE_LOG_ERR, "fuse-subdir: memory allocation failed\n");
		return NULL;
	}

	if (fuse_opt_parse(args, d, subdir_opts, subdir_opt_proc) == -1)
		goto out_free;

	if (!next[0] || next[1]) {
		fuse_log(FUSE_LOG_ERR, "fuse-subdir: exactly one next filesystem required\n");
		goto out_free;
	}

	if (!d->base) {
		fuse_log(FUSE_LOG_ERR, "fuse-subdir: missing 'subdir' option\n");
		goto out_free;
	}

	if (d->base[0] && d->base[strlen(d->base)-1] != '/') {
		char *tmp = realloc(d->base, strlen(d->base) + 2);
		if (!tmp) {
			fuse_log(FUSE_LOG_ERR, "fuse-subdir: memory allocation failed\n");
			goto out_free;
		}
		d->base = tmp;
		strcat(d->base, "/");
	}
	d->baselen = strlen(d->base);
	d->next = next[0];
	fs = fuse_fs_new(&subdir_oper, sizeof(subdir_oper), d);
	if (!fs)
		goto out_free;
	return fs;

out_free:
	free(d->base);
	free(d);
	return NULL;
}

FUSE_REGISTER_MODULE(subdir, subdir_new);<|MERGE_RESOLUTION|>--- conflicted
+++ resolved
@@ -6,11 +6,7 @@
   See the file COPYING.LIB
 */
 
-<<<<<<< HEAD
-#include "config.h"
-=======
 #include <fuse_config.h>
->>>>>>> 81ad52c7
 
 #include <fuse.h>
 #include <stdio.h>
