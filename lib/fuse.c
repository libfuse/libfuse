/*
  FUSE: Filesystem in Userspace
  Copyright (C) 2001-2007  Miklos Szeredi <miklos@szeredi.hu>

  Implementation of the high-level FUSE API on top of the low-level
  API.

  This program can be distributed under the terms of the GNU LGPLv2.
  See the file COPYING.LIB
*/

<<<<<<< HEAD

/* For pthread_rwlock_t */
#ifndef _GNU_SOURCE
    #define _GNU_SOURCE
#endif

=======
>>>>>>> bd898594
#include "fuse_config.h"
#include "fuse_i.h"
#include "fuse_lowlevel.h"
#include "fuse_opt.h"
#include "fuse_misc.h"
#include "fuse_kernel.h"

#include <stdio.h>
#include <string.h>
#include <stdlib.h>
#include <stddef.h>
#include <stdbool.h>
#include <unistd.h>
#include <time.h>
#include <fcntl.h>
#include <limits.h>
#include <errno.h>
#include <signal.h>
#include <dlfcn.h>
#include <assert.h>
#include <poll.h>
#include <sys/param.h>
#include <sys/uio.h>
#include <sys/time.h>
#include <sys/mman.h>
#include <sys/file.h>

#define FUSE_NODE_SLAB 1

#ifndef MAP_ANONYMOUS
#undef FUSE_NODE_SLAB
#endif

#ifndef RENAME_EXCHANGE
#define RENAME_EXCHANGE		(1 << 1)	/* Exchange source and dest */
#endif

#define FUSE_DEFAULT_INTR_SIGNAL SIGUSR1

#define FUSE_UNKNOWN_INO 0xffffffff
#define OFFSET_MAX 0x7fffffffffffffffLL

#define NODE_TABLE_MIN_SIZE 8192

struct fuse_fs {
	struct fuse_operations op;
	void *user_data;
	int debug;
};

struct fusemod_so {
	void *handle;
	int ctr;
};

struct lock_queue_element {
	struct lock_queue_element *next;
	pthread_cond_t cond;
	fuse_ino_t nodeid1;
	const char *name1;
	char **path1;
	struct node **wnode1;
	fuse_ino_t nodeid2;
	const char *name2;
	char **path2;
	struct node **wnode2;
	int err;
	bool done : 1;
};

struct node_table {
	struct node **array;
	size_t use;
	size_t size;
	size_t split;
};

#define container_of(ptr, type, member) ({                              \
			const typeof( ((type *)0)->member ) *__mptr = (ptr); \
			(type *)( (char *)__mptr - offsetof(type,member) );})

#define list_entry(ptr, type, member)           \
	container_of(ptr, type, member)

struct list_head {
	struct list_head *next;
	struct list_head *prev;
};

struct node_slab {
	struct list_head list;  /* must be the first member */
	struct list_head freelist;
	int used;
};

struct fuse {
	struct fuse_session *se;
	struct node_table name_table;
	struct node_table id_table;
	struct list_head lru_table;
	fuse_ino_t ctr;
	unsigned int generation;
	unsigned int hidectr;
	pthread_mutex_t lock;
	struct fuse_config conf;
	int intr_installed;
	struct fuse_fs *fs;
	struct lock_queue_element *lockq;
	int pagesize;
	struct list_head partial_slabs;
	struct list_head full_slabs;
	pthread_t prune_thread;
};

struct lock {
	int type;
	off_t start;
	off_t end;
	pid_t pid;
	uint64_t owner;
	struct lock *next;
};

struct node {
	struct node *name_next;
	struct node *id_next;
	fuse_ino_t nodeid;
	unsigned int generation;
	int refctr;
	struct node *parent;
	char *name;
	uint64_t nlookup;
	int open_count;
	struct timespec stat_updated;
	struct timespec mtime;
	off_t size;
	struct lock *locks;
	unsigned int is_hidden : 1;
	unsigned int cache_valid : 1;
	int treelock;
	char inline_name[32];
};

#define TREELOCK_WRITE -1
#define TREELOCK_WAIT_OFFSET INT_MIN

struct node_lru {
	struct node node;
	struct list_head lru;
	struct timespec forget_time;
};

struct fuse_direntry {
	struct stat stat;
	char *name;
	struct fuse_direntry *next;
};

struct fuse_dh {
	pthread_mutex_t lock;
	struct fuse *fuse;
	fuse_req_t req;
	char *contents;
	struct fuse_direntry *first;
	struct fuse_direntry **last;
	unsigned len;
	unsigned size;
	unsigned needlen;
	int filled;
	uint64_t fh;
	int error;
	fuse_ino_t nodeid;
};

struct fuse_context_i {
	struct fuse_context ctx;
	fuse_req_t req;
};

/* Defined by FUSE_REGISTER_MODULE() in lib/modules/subdir.c and iconv.c.  */
extern fuse_module_factory_t fuse_module_subdir_factory;
#ifdef HAVE_ICONV
extern fuse_module_factory_t fuse_module_iconv_factory;
#endif

static pthread_key_t fuse_context_key;
static pthread_mutex_t fuse_context_lock = PTHREAD_MUTEX_INITIALIZER;
static int fuse_context_ref;
static struct fuse_module *fuse_modules = NULL;

static int fuse_register_module(const char *name,
				fuse_module_factory_t factory,
				struct fusemod_so *so)
{
	struct fuse_module *mod;

	mod = calloc(1, sizeof(struct fuse_module));
	if (!mod) {
		fuse_log(FUSE_LOG_ERR, "fuse: failed to allocate module\n");
		return -1;
	}
	mod->name = strdup(name);
	if (!mod->name) {
		fuse_log(FUSE_LOG_ERR, "fuse: failed to allocate module name\n");
		free(mod);
		return -1;
	}
	mod->factory = factory;
	mod->ctr = 0;
	mod->so = so;
	if (mod->so)
		mod->so->ctr++;
	mod->next = fuse_modules;
	fuse_modules = mod;

	return 0;
}

static void fuse_unregister_module(struct fuse_module *m)
{
	struct fuse_module **mp;
	for (mp = &fuse_modules; *mp; mp = &(*mp)->next) {
		if (*mp == m) {
			*mp = (*mp)->next;
			break;
		}
	}
	free(m->name);
	free(m);
}

static int fuse_load_so_module(const char *module)
{
	int ret = -1;
	char *tmp;
	struct fusemod_so *so;
	fuse_module_factory_t *factory;

	tmp = malloc(strlen(module) + 64);
	if (!tmp) {
		fuse_log(FUSE_LOG_ERR, "fuse: memory allocation failed\n");
		return -1;
	}
	sprintf(tmp, "libfusemod_%s.so", module);
	so = calloc(1, sizeof(struct fusemod_so));
	if (!so) {
		fuse_log(FUSE_LOG_ERR, "fuse: failed to allocate module so\n");
		goto out;
	}

	so->handle = dlopen(tmp, RTLD_NOW);
	if (so->handle == NULL) {
		fuse_log(FUSE_LOG_ERR, "fuse: dlopen(%s) failed: %s\n",
			tmp, dlerror());
		goto out_free_so;
	}

	sprintf(tmp, "fuse_module_%s_factory", module);
	factory = (fuse_module_factory_t*)dlsym(so->handle, tmp);
	if (factory == NULL) {
		fuse_log(FUSE_LOG_ERR, "fuse: symbol <%s> not found in module: %s\n",
			tmp, dlerror());
		goto out_dlclose;
	}
	ret = fuse_register_module(module, *factory, so);
	if (ret)
		goto out_dlclose;

out:
	free(tmp);
	return ret;

out_dlclose:
	dlclose(so->handle);
out_free_so:
	free(so);
	goto out;
}

static struct fuse_module *fuse_find_module(const char *module)
{
	struct fuse_module *m;
	for (m = fuse_modules; m; m = m->next) {
		if (strcmp(module, m->name) == 0) {
			m->ctr++;
			break;
		}
	}
	return m;
}

static struct fuse_module *fuse_get_module(const char *module)
{
	struct fuse_module *m;

	pthread_mutex_lock(&fuse_context_lock);
	m = fuse_find_module(module);
	if (!m) {
		int err = fuse_load_so_module(module);
		if (!err)
			m = fuse_find_module(module);
	}
	pthread_mutex_unlock(&fuse_context_lock);
	return m;
}

static void fuse_put_module(struct fuse_module *m)
{
	pthread_mutex_lock(&fuse_context_lock);
	if (m->so)
		assert(m->ctr > 0);
	/* Builtin modules may already have m->ctr == 0 */
	if (m->ctr > 0)
		m->ctr--;
	if (!m->ctr && m->so) {
		struct fusemod_so *so = m->so;
		assert(so->ctr > 0);
		so->ctr--;
		if (!so->ctr) {
			struct fuse_module **mp;
			for (mp = &fuse_modules; *mp;) {
				if ((*mp)->so == so)
					fuse_unregister_module(*mp);
				else
					mp = &(*mp)->next;
			}
			dlclose(so->handle);
			free(so);
		}
	} else if (!m->ctr) {
		fuse_unregister_module(m);
	}
	pthread_mutex_unlock(&fuse_context_lock);
}

static void init_list_head(struct list_head *list)
{
	list->next = list;
	list->prev = list;
}

static int list_empty(const struct list_head *head)
{
	return head->next == head;
}

static void list_add(struct list_head *new, struct list_head *prev,
		     struct list_head *next)
{
	next->prev = new;
	new->next = next;
	new->prev = prev;
	prev->next = new;
}

static inline void list_add_head(struct list_head *new, struct list_head *head)
{
	list_add(new, head, head->next);
}

static inline void list_add_tail(struct list_head *new, struct list_head *head)
{
	list_add(new, head->prev, head);
}

static inline void list_del(struct list_head *entry)
{
	struct list_head *prev = entry->prev;
	struct list_head *next = entry->next;

	next->prev = prev;
	prev->next = next;
}

static inline int lru_enabled(struct fuse *f)
{
	return f->conf.remember > 0;
}

static struct node_lru *node_lru(struct node *node)
{
	return (struct node_lru *) node;
}

static size_t get_node_size(struct fuse *f)
{
	if (lru_enabled(f))
		return sizeof(struct node_lru);
	else
		return sizeof(struct node);
}

#ifdef FUSE_NODE_SLAB
static struct node_slab *list_to_slab(struct list_head *head)
{
	return (struct node_slab *) head;
}

static struct node_slab *node_to_slab(struct fuse *f, struct node *node)
{
	return (struct node_slab *) (((uintptr_t) node) & ~((uintptr_t) f->pagesize - 1));
}

static int alloc_slab(struct fuse *f)
{
	void *mem;
	struct node_slab *slab;
	char *start;
	size_t num;
	size_t i;
	size_t node_size = get_node_size(f);

	mem = mmap(NULL, f->pagesize, PROT_READ | PROT_WRITE,
		   MAP_PRIVATE | MAP_ANONYMOUS, -1, 0);

	if (mem == MAP_FAILED)
		return -1;

	slab = mem;
	init_list_head(&slab->freelist);
	slab->used = 0;
	num = (f->pagesize - sizeof(struct node_slab)) / node_size;

	start = (char *) mem + f->pagesize - num * node_size;
	for (i = 0; i < num; i++) {
		struct list_head *n;

		n = (struct list_head *) (start + i * node_size);
		list_add_tail(n, &slab->freelist);
	}
	list_add_tail(&slab->list, &f->partial_slabs);

	return 0;
}

static struct node *alloc_node(struct fuse *f)
{
	struct node_slab *slab;
	struct list_head *node;

	if (list_empty(&f->partial_slabs)) {
		int res = alloc_slab(f);
		if (res != 0)
			return NULL;
	}
	slab = list_to_slab(f->partial_slabs.next);
	slab->used++;
	node = slab->freelist.next;
	list_del(node);
	if (list_empty(&slab->freelist)) {
		list_del(&slab->list);
		list_add_tail(&slab->list, &f->full_slabs);
	}
	memset(node, 0, sizeof(struct node));

	return (struct node *) node;
}

static void free_slab(struct fuse *f, struct node_slab *slab)
{
	int res;

	list_del(&slab->list);
	res = munmap(slab, f->pagesize);
	if (res == -1)
		fuse_log(FUSE_LOG_WARNING, "fuse warning: munmap(%p) failed\n",
			 slab);
}

static void free_node_mem(struct fuse *f, struct node *node)
{
	struct node_slab *slab = node_to_slab(f, node);
	struct list_head *n = (struct list_head *) node;

	slab->used--;
	if (slab->used) {
		if (list_empty(&slab->freelist)) {
			list_del(&slab->list);
			list_add_tail(&slab->list, &f->partial_slabs);
		}
		list_add_head(n, &slab->freelist);
	} else {
		free_slab(f, slab);
	}
}
#else
static struct node *alloc_node(struct fuse *f)
{
	return (struct node *) calloc(1, get_node_size(f));
}

static void free_node_mem(struct fuse *f, struct node *node)
{
	(void) f;
	free(node);
}
#endif

static size_t id_hash(struct fuse *f, fuse_ino_t ino)
{
	uint64_t hash = ((uint32_t) ino * 2654435761U) % f->id_table.size;
	uint64_t oldhash = hash % (f->id_table.size / 2);

	if (oldhash >= f->id_table.split)
		return oldhash;
	else
		return hash;
}

static struct node *get_node_nocheck(struct fuse *f, fuse_ino_t nodeid)
{
	size_t hash = id_hash(f, nodeid);
	struct node *node;

	for (node = f->id_table.array[hash]; node != NULL; node = node->id_next)
		if (node->nodeid == nodeid)
			return node;

	return NULL;
}

static struct node *get_node(struct fuse *f, fuse_ino_t nodeid)
{
	struct node *node = get_node_nocheck(f, nodeid);
	if (!node) {
		fuse_log(FUSE_LOG_ERR, "fuse internal error: node %llu not found\n",
			(unsigned long long) nodeid);
		abort();
	}
	return node;
}

static void curr_time(struct timespec *now);
static double diff_timespec(const struct timespec *t1,
			   const struct timespec *t2);

static void remove_node_lru(struct node *node)
{
	struct node_lru *lnode = node_lru(node);
	list_del(&lnode->lru);
	init_list_head(&lnode->lru);
}

static void set_forget_time(struct fuse *f, struct node *node)
{
	struct node_lru *lnode = node_lru(node);

	list_del(&lnode->lru);
	list_add_tail(&lnode->lru, &f->lru_table);
	curr_time(&lnode->forget_time);
}

static void free_node(struct fuse *f, struct node *node)
{
	if (node->name != node->inline_name)
		free(node->name);
	free_node_mem(f, node);
}

static void node_table_reduce(struct node_table *t)
{
	size_t newsize = t->size / 2;
	void *newarray;

	if (newsize < NODE_TABLE_MIN_SIZE)
		return;

	newarray = realloc(t->array, sizeof(struct node *) * newsize);
	if (newarray != NULL)
		t->array = newarray;

	t->size = newsize;
	t->split = t->size / 2;
}

static void remerge_id(struct fuse *f)
{
	struct node_table *t = &f->id_table;
	int iter;

	if (t->split == 0)
		node_table_reduce(t);

	for (iter = 8; t->split > 0 && iter; iter--) {
		struct node **upper;

		t->split--;
		upper = &t->array[t->split + t->size / 2];
		if (*upper) {
			struct node **nodep;

			for (nodep = &t->array[t->split]; *nodep;
			     nodep = &(*nodep)->id_next);

			*nodep = *upper;
			*upper = NULL;
			break;
		}
	}
}

static void unhash_id(struct fuse *f, struct node *node)
{
	struct node **nodep = &f->id_table.array[id_hash(f, node->nodeid)];

	for (; *nodep != NULL; nodep = &(*nodep)->id_next)
		if (*nodep == node) {
			*nodep = node->id_next;
			f->id_table.use--;

			if(f->id_table.use < f->id_table.size / 4)
				remerge_id(f);
			return;
		}
}

static int node_table_resize(struct node_table *t)
{
	size_t newsize = t->size * 2;
	void *newarray;

	newarray = realloc(t->array, sizeof(struct node *) * newsize);
	if (newarray == NULL)
		return -1;

	t->array = newarray;
	memset(t->array + t->size, 0, t->size * sizeof(struct node *));
	t->size = newsize;
	t->split = 0;

	return 0;
}

static void rehash_id(struct fuse *f)
{
	struct node_table *t = &f->id_table;
	struct node **nodep;
	struct node **next;
	size_t hash;

	if (t->split == t->size / 2)
		return;

	hash = t->split;
	t->split++;
	for (nodep = &t->array[hash]; *nodep != NULL; nodep = next) {
		struct node *node = *nodep;
		size_t newhash = id_hash(f, node->nodeid);

		if (newhash != hash) {
			next = nodep;
			*nodep = node->id_next;
			node->id_next = t->array[newhash];
			t->array[newhash] = node;
		} else {
			next = &node->id_next;
		}
	}
	if (t->split == t->size / 2)
		node_table_resize(t);
}

static void hash_id(struct fuse *f, struct node *node)
{
	size_t hash = id_hash(f, node->nodeid);
	node->id_next = f->id_table.array[hash];
	f->id_table.array[hash] = node;
	f->id_table.use++;

	if (f->id_table.use >= f->id_table.size / 2)
		rehash_id(f);
}

static size_t name_hash(struct fuse *f, fuse_ino_t parent,
			const char *name)
{
	uint64_t hash = parent;
	uint64_t oldhash;

	for (; *name; name++)
		hash = hash * 31 + (unsigned char) *name;

	hash %= f->name_table.size;
	oldhash = hash % (f->name_table.size / 2);
	if (oldhash >= f->name_table.split)
		return oldhash;
	else
		return hash;
}

static void unref_node(struct fuse *f, struct node *node);

static void remerge_name(struct fuse *f)
{
	struct node_table *t = &f->name_table;
	int iter;

	if (t->split == 0)
		node_table_reduce(t);

	for (iter = 8; t->split > 0 && iter; iter--) {
		struct node **upper;

		t->split--;
		upper = &t->array[t->split + t->size / 2];
		if (*upper) {
			struct node **nodep;

			for (nodep = &t->array[t->split]; *nodep;
			     nodep = &(*nodep)->name_next);

			*nodep = *upper;
			*upper = NULL;
			break;
		}
	}
}

static void unhash_name(struct fuse *f, struct node *node)
{
	if (node->name) {
		size_t hash = name_hash(f, node->parent->nodeid, node->name);
		struct node **nodep = &f->name_table.array[hash];

		for (; *nodep != NULL; nodep = &(*nodep)->name_next)
			if (*nodep == node) {
				*nodep = node->name_next;
				node->name_next = NULL;
				unref_node(f, node->parent);
				if (node->name != node->inline_name)
					free(node->name);
				node->name = NULL;
				node->parent = NULL;
				f->name_table.use--;

				if (f->name_table.use < f->name_table.size / 4)
					remerge_name(f);
				return;
			}
		fuse_log(FUSE_LOG_ERR,
			"fuse internal error: unable to unhash node: %llu\n",
			(unsigned long long) node->nodeid);
		abort();
	}
}

static void rehash_name(struct fuse *f)
{
	struct node_table *t = &f->name_table;
	struct node **nodep;
	struct node **next;
	size_t hash;

	if (t->split == t->size / 2)
		return;

	hash = t->split;
	t->split++;
	for (nodep = &t->array[hash]; *nodep != NULL; nodep = next) {
		struct node *node = *nodep;
		size_t newhash = name_hash(f, node->parent->nodeid, node->name);

		if (newhash != hash) {
			next = nodep;
			*nodep = node->name_next;
			node->name_next = t->array[newhash];
			t->array[newhash] = node;
		} else {
			next = &node->name_next;
		}
	}
	if (t->split == t->size / 2)
		node_table_resize(t);
}

static int hash_name(struct fuse *f, struct node *node, fuse_ino_t parentid,
		     const char *name)
{
	size_t hash = name_hash(f, parentid, name);
	struct node *parent = get_node(f, parentid);
	if (strlen(name) < sizeof(node->inline_name)) {
		strcpy(node->inline_name, name);
		node->name = node->inline_name;
	} else {
		node->name = strdup(name);
		if (node->name == NULL)
			return -1;
	}

	parent->refctr ++;
	node->parent = parent;
	node->name_next = f->name_table.array[hash];
	f->name_table.array[hash] = node;
	f->name_table.use++;

	if (f->name_table.use >= f->name_table.size / 2)
		rehash_name(f);

	return 0;
}

static void delete_node(struct fuse *f, struct node *node)
{
	if (f->conf.debug)
		fuse_log(FUSE_LOG_DEBUG, "DELETE: %llu\n",
			(unsigned long long) node->nodeid);

	assert(node->treelock == 0);
	unhash_name(f, node);
	if (lru_enabled(f))
		remove_node_lru(node);
	unhash_id(f, node);
	free_node(f, node);
}

static void unref_node(struct fuse *f, struct node *node)
{
	assert(node->refctr > 0);
	node->refctr --;
	if (!node->refctr)
		delete_node(f, node);
}

static fuse_ino_t next_id(struct fuse *f)
{
	do {
		f->ctr = (f->ctr + 1) & 0xffffffff;
		if (!f->ctr)
			f->generation ++;
	} while (f->ctr == 0 || f->ctr == FUSE_UNKNOWN_INO ||
		 get_node_nocheck(f, f->ctr) != NULL);
	return f->ctr;
}

static struct node *lookup_node(struct fuse *f, fuse_ino_t parent,
				const char *name)
{
	size_t hash = name_hash(f, parent, name);
	struct node *node;

	for (node = f->name_table.array[hash]; node != NULL; node = node->name_next)
		if (node->parent->nodeid == parent &&
		    strcmp(node->name, name) == 0)
			return node;

	return NULL;
}

static void inc_nlookup(struct node *node)
{
	if (!node->nlookup)
		node->refctr++;
	node->nlookup++;
}

static struct node *find_node(struct fuse *f, fuse_ino_t parent,
			      const char *name)
{
	struct node *node;

	pthread_mutex_lock(&f->lock);
	if (!name)
		node = get_node(f, parent);
	else
		node = lookup_node(f, parent, name);
	if (node == NULL) {
		node = alloc_node(f);
		if (node == NULL)
			goto out_err;

		node->nodeid = next_id(f);
		node->generation = f->generation;
		if (f->conf.remember)
			inc_nlookup(node);

		if (hash_name(f, node, parent, name) == -1) {
			free_node(f, node);
			node = NULL;
			goto out_err;
		}
		hash_id(f, node);
		if (lru_enabled(f)) {
			struct node_lru *lnode = node_lru(node);
			init_list_head(&lnode->lru);
		}
	} else if (lru_enabled(f) && node->nlookup == 1) {
		remove_node_lru(node);
	}
	inc_nlookup(node);
out_err:
	pthread_mutex_unlock(&f->lock);
	return node;
}

static int lookup_path_in_cache(struct fuse *f,
		const char *path, fuse_ino_t *inop)
{
	char *tmp = strdup(path);
	if (!tmp)
		return -ENOMEM;

	pthread_mutex_lock(&f->lock);
	fuse_ino_t ino = FUSE_ROOT_ID;

	int err = 0;
	char *save_ptr;
	char *path_element = strtok_r(tmp, "/", &save_ptr);
	while (path_element != NULL) {
		struct node *node = lookup_node(f, ino, path_element);
		if (node == NULL) {
			err = -ENOENT;
			break;
		}
		ino = node->nodeid;
		path_element = strtok_r(NULL, "/", &save_ptr);
	}
	pthread_mutex_unlock(&f->lock);
	free(tmp);

	if (!err)
		*inop = ino;
	return err;
}

static char *add_name(char **buf, unsigned *bufsize, char *s, const char *name)
{
	size_t len = strlen(name);

	if (s - len <= *buf) {
		unsigned pathlen = *bufsize - (s - *buf);
		unsigned newbufsize = *bufsize;
		char *newbuf;

		while (newbufsize < pathlen + len + 1) {
			if (newbufsize >= 0x80000000)
				newbufsize = 0xffffffff;
			else
				newbufsize *= 2;
		}

		newbuf = realloc(*buf, newbufsize);
		if (newbuf == NULL)
			return NULL;

		*buf = newbuf;
		s = newbuf + newbufsize - pathlen;
		memmove(s, newbuf + *bufsize - pathlen, pathlen);
		*bufsize = newbufsize;
	}
	s -= len;
	memcpy(s, name, len);
	s--;
	*s = '/';

	return s;
}

static void unlock_path(struct fuse *f, fuse_ino_t nodeid, struct node *wnode,
			struct node *end)
{
	struct node *node;

	if (wnode) {
		assert(wnode->treelock == TREELOCK_WRITE);
		wnode->treelock = 0;
	}

	for (node = get_node(f, nodeid);
	     node != end && node->nodeid != FUSE_ROOT_ID; node = node->parent) {
		assert(node->treelock != 0);
		assert(node->treelock != TREELOCK_WAIT_OFFSET);
		assert(node->treelock != TREELOCK_WRITE);
		node->treelock--;
		if (node->treelock == TREELOCK_WAIT_OFFSET)
			node->treelock = 0;
	}
}

static int try_get_path(struct fuse *f, fuse_ino_t nodeid, const char *name,
			char **path, struct node **wnodep, bool need_lock)
{
	unsigned bufsize = 256;
	char *buf;
	char *s;
	struct node *node;
	struct node *wnode = NULL;
	int err;

	*path = NULL;

	err = -ENOMEM;
	buf = malloc(bufsize);
	if (buf == NULL)
		goto out_err;

	s = buf + bufsize - 1;
	*s = '\0';

	if (name != NULL) {
		s = add_name(&buf, &bufsize, s, name);
		err = -ENOMEM;
		if (s == NULL)
			goto out_free;
	}

	if (wnodep) {
		assert(need_lock);
		wnode = lookup_node(f, nodeid, name);
		if (wnode) {
			if (wnode->treelock != 0) {
				if (wnode->treelock > 0)
					wnode->treelock += TREELOCK_WAIT_OFFSET;
				err = -EAGAIN;
				goto out_free;
			}
			wnode->treelock = TREELOCK_WRITE;
		}
	}

	for (node = get_node(f, nodeid); node->nodeid != FUSE_ROOT_ID;
	     node = node->parent) {
		err = -ESTALE;
		if (node->name == NULL || node->parent == NULL)
			goto out_unlock;

		err = -ENOMEM;
		s = add_name(&buf, &bufsize, s, node->name);
		if (s == NULL)
			goto out_unlock;

		if (need_lock) {
			err = -EAGAIN;
			if (node->treelock < 0)
				goto out_unlock;

			node->treelock++;
		}
	}

	if (s[0])
		memmove(buf, s, bufsize - (s - buf));
	else
		strcpy(buf, "/");

	*path = buf;
	if (wnodep)
		*wnodep = wnode;

	return 0;

 out_unlock:
	if (need_lock)
		unlock_path(f, nodeid, wnode, node);
 out_free:
	free(buf);

 out_err:
	return err;
}

static int try_get_path2(struct fuse *f, fuse_ino_t nodeid1, const char *name1,
			 fuse_ino_t nodeid2, const char *name2,
			 char **path1, char **path2,
			 struct node **wnode1, struct node **wnode2)
{
	int err;

	/* FIXME: locking two paths needs deadlock checking */
	err = try_get_path(f, nodeid1, name1, path1, wnode1, true);
	if (!err) {
		err = try_get_path(f, nodeid2, name2, path2, wnode2, true);
		if (err) {
			struct node *wn1 = wnode1 ? *wnode1 : NULL;

			unlock_path(f, nodeid1, wn1, NULL);
			free(*path1);
		}
	}
	return err;
}

static void queue_element_wakeup(struct fuse *f, struct lock_queue_element *qe)
{
	int err;

	if (!qe->path1) {
		/* Just waiting for it to be unlocked */
		if (get_node(f, qe->nodeid1)->treelock == 0)
			pthread_cond_signal(&qe->cond);

		return;
	}

	if (qe->done)
		return;  // Don't try to double-lock the element

	if (!qe->path2) {
		err = try_get_path(f, qe->nodeid1, qe->name1, qe->path1,
				   qe->wnode1, true);
	} else {
		err = try_get_path2(f, qe->nodeid1, qe->name1, qe->nodeid2,
				    qe->name2, qe->path1, qe->path2, qe->wnode1,
				    qe->wnode2);
	}

	if (err == -EAGAIN)
		return;  /* keep trying */

	qe->err = err;
	qe->done = true;
	pthread_cond_signal(&qe->cond);
}

static void wake_up_queued(struct fuse *f)
{
	struct lock_queue_element *qe;

	for (qe = f->lockq; qe != NULL; qe = qe->next)
		queue_element_wakeup(f, qe);
}

static void debug_path(struct fuse *f, const char *msg, fuse_ino_t nodeid,
		       const char *name, bool wr)
{
	if (f->conf.debug) {
		struct node *wnode = NULL;

		if (wr)
			wnode = lookup_node(f, nodeid, name);

		if (wnode) {
			fuse_log(FUSE_LOG_DEBUG, "%s %llu (w)\n",
				msg, (unsigned long long) wnode->nodeid);
		} else {
			fuse_log(FUSE_LOG_DEBUG, "%s %llu\n",
				msg, (unsigned long long) nodeid);
		}
	}
}

static void queue_path(struct fuse *f, struct lock_queue_element *qe)
{
	struct lock_queue_element **qp;

	qe->done = false;
	pthread_cond_init(&qe->cond, NULL);
	qe->next = NULL;
	for (qp = &f->lockq; *qp != NULL; qp = &(*qp)->next);
	*qp = qe;
}

static void dequeue_path(struct fuse *f, struct lock_queue_element *qe)
{
	struct lock_queue_element **qp;

	pthread_cond_destroy(&qe->cond);
	for (qp = &f->lockq; *qp != qe; qp = &(*qp)->next);
	*qp = qe->next;
}

static int wait_path(struct fuse *f, struct lock_queue_element *qe)
{
	queue_path(f, qe);

	do {
		pthread_cond_wait(&qe->cond, &f->lock);
	} while (!qe->done);

	dequeue_path(f, qe);

	return qe->err;
}

static int get_path_common(struct fuse *f, fuse_ino_t nodeid, const char *name,
			   char **path, struct node **wnode)
{
	int err;

	pthread_mutex_lock(&f->lock);
	err = try_get_path(f, nodeid, name, path, wnode, true);
	if (err == -EAGAIN) {
		struct lock_queue_element qe = {
			.nodeid1 = nodeid,
			.name1 = name,
			.path1 = path,
			.wnode1 = wnode,
		};
		debug_path(f, "QUEUE PATH", nodeid, name, !!wnode);
		err = wait_path(f, &qe);
		debug_path(f, "DEQUEUE PATH", nodeid, name, !!wnode);
	}
	pthread_mutex_unlock(&f->lock);

	return err;
}

static int get_path(struct fuse *f, fuse_ino_t nodeid, char **path)
{
	return get_path_common(f, nodeid, NULL, path, NULL);
}

static int get_path_nullok(struct fuse *f, fuse_ino_t nodeid, char **path)
{
	int err = 0;

	if (f->conf.nullpath_ok) {
		*path = NULL;
	} else {
		err = get_path_common(f, nodeid, NULL, path, NULL);
		if (err == -ESTALE)
			err = 0;
	}

	return err;
}

static int get_path_name(struct fuse *f, fuse_ino_t nodeid, const char *name,
			 char **path)
{
	return get_path_common(f, nodeid, name, path, NULL);
}

static int get_path_wrlock(struct fuse *f, fuse_ino_t nodeid, const char *name,
			   char **path, struct node **wnode)
{
	return get_path_common(f, nodeid, name, path, wnode);
}

#if defined(__FreeBSD__)
#define CHECK_DIR_LOOP
#endif

#if defined(CHECK_DIR_LOOP)
static int check_dir_loop(struct fuse *f,
			  fuse_ino_t nodeid1, const char *name1,
			  fuse_ino_t nodeid2, const char *name2)
{
	struct node *node, *node1, *node2;
	fuse_ino_t id1, id2;

	node1 = lookup_node(f, nodeid1, name1);
	id1 = node1 ? node1->nodeid : nodeid1;

	node2 = lookup_node(f, nodeid2, name2);
	id2 = node2 ? node2->nodeid : nodeid2;

	for (node = get_node(f, id2); node->nodeid != FUSE_ROOT_ID;
	     node = node->parent) {
		if (node->name == NULL || node->parent == NULL)
			break;

		if (node->nodeid != id2 && node->nodeid == id1)
			return -EINVAL;
	}

	if (node2)
	{
		for (node = get_node(f, id1); node->nodeid != FUSE_ROOT_ID;
		     node = node->parent) {
			if (node->name == NULL || node->parent == NULL)
				break;

			if (node->nodeid != id1 && node->nodeid == id2)
				return -ENOTEMPTY;
		}
	}

	return 0;
}
#endif

static int get_path2(struct fuse *f, fuse_ino_t nodeid1, const char *name1,
		     fuse_ino_t nodeid2, const char *name2,
		     char **path1, char **path2,
		     struct node **wnode1, struct node **wnode2)
{
	int err;

	pthread_mutex_lock(&f->lock);

#if defined(CHECK_DIR_LOOP)
	if (name1)
	{
		// called during rename; perform dir loop check
		err = check_dir_loop(f, nodeid1, name1, nodeid2, name2);
		if (err)
			goto out_unlock;
	}
#endif

	err = try_get_path2(f, nodeid1, name1, nodeid2, name2,
			    path1, path2, wnode1, wnode2);
	if (err == -EAGAIN) {
		struct lock_queue_element qe = {
			.nodeid1 = nodeid1,
			.name1 = name1,
			.path1 = path1,
			.wnode1 = wnode1,
			.nodeid2 = nodeid2,
			.name2 = name2,
			.path2 = path2,
			.wnode2 = wnode2,
		};

		debug_path(f, "QUEUE PATH1", nodeid1, name1, !!wnode1);
		debug_path(f, "      PATH2", nodeid2, name2, !!wnode2);
		err = wait_path(f, &qe);
		debug_path(f, "DEQUEUE PATH1", nodeid1, name1, !!wnode1);
		debug_path(f, "        PATH2", nodeid2, name2, !!wnode2);
	}

#if defined(CHECK_DIR_LOOP)
out_unlock:
#endif
	pthread_mutex_unlock(&f->lock);

	return err;
}

static void free_path_wrlock(struct fuse *f, fuse_ino_t nodeid,
			     struct node *wnode, char *path)
{
	pthread_mutex_lock(&f->lock);
	unlock_path(f, nodeid, wnode, NULL);
	if (f->lockq)
		wake_up_queued(f);
	pthread_mutex_unlock(&f->lock);
	free(path);
}

static void free_path(struct fuse *f, fuse_ino_t nodeid, char *path)
{
	if (path)
		free_path_wrlock(f, nodeid, NULL, path);
}

static void free_path2(struct fuse *f, fuse_ino_t nodeid1, fuse_ino_t nodeid2,
		       struct node *wnode1, struct node *wnode2,
		       char *path1, char *path2)
{
	pthread_mutex_lock(&f->lock);
	unlock_path(f, nodeid1, wnode1, NULL);
	unlock_path(f, nodeid2, wnode2, NULL);
	wake_up_queued(f);
	pthread_mutex_unlock(&f->lock);
	free(path1);
	free(path2);
}

static void forget_node(struct fuse *f, fuse_ino_t nodeid, uint64_t nlookup)
{
	struct node *node;
	if (nodeid == FUSE_ROOT_ID)
		return;
	pthread_mutex_lock(&f->lock);
	node = get_node(f, nodeid);

	/*
	 * Node may still be locked due to interrupt idiocy in open,
	 * create and opendir
	 */
	while (node->nlookup == nlookup && node->treelock) {
		struct lock_queue_element qe = {
			.nodeid1 = nodeid,
		};

		debug_path(f, "QUEUE PATH (forget)", nodeid, NULL, false);
		queue_path(f, &qe);

		do {
			pthread_cond_wait(&qe.cond, &f->lock);
		} while (node->nlookup == nlookup && node->treelock);

		dequeue_path(f, &qe);
		debug_path(f, "DEQUEUE_PATH (forget)", nodeid, NULL, false);
	}

	assert(node->nlookup >= nlookup);
	node->nlookup -= nlookup;
	if (!node->nlookup) {
		unref_node(f, node);
	} else if (lru_enabled(f) && node->nlookup == 1) {
		set_forget_time(f, node);
	}
	pthread_mutex_unlock(&f->lock);
}

static void unlink_node(struct fuse *f, struct node *node)
{
	if (f->conf.remember) {
		assert(node->nlookup > 1);
		node->nlookup--;
	}
	unhash_name(f, node);
}

static void remove_node(struct fuse *f, fuse_ino_t dir, const char *name)
{
	struct node *node;

	pthread_mutex_lock(&f->lock);
	node = lookup_node(f, dir, name);
	if (node != NULL)
		unlink_node(f, node);
	pthread_mutex_unlock(&f->lock);
}

static int rename_node(struct fuse *f, fuse_ino_t olddir, const char *oldname,
		       fuse_ino_t newdir, const char *newname, int hide)
{
	struct node *node;
	struct node *newnode;
	int err = 0;

	pthread_mutex_lock(&f->lock);
	node  = lookup_node(f, olddir, oldname);
	newnode	 = lookup_node(f, newdir, newname);
	if (node == NULL)
		goto out;

	if (newnode != NULL) {
		if (hide) {
			fuse_log(FUSE_LOG_ERR, "fuse: hidden file got created during hiding\n");
			err = -EBUSY;
			goto out;
		}
		unlink_node(f, newnode);
	}

	unhash_name(f, node);
	if (hash_name(f, node, newdir, newname) == -1) {
		err = -ENOMEM;
		goto out;
	}

	if (hide)
		node->is_hidden = 1;

out:
	pthread_mutex_unlock(&f->lock);
	return err;
}

static int exchange_node(struct fuse *f, fuse_ino_t olddir, const char *oldname,
			 fuse_ino_t newdir, const char *newname)
{
	struct node *oldnode;
	struct node *newnode;
	int err;

	pthread_mutex_lock(&f->lock);
	oldnode  = lookup_node(f, olddir, oldname);
	newnode	 = lookup_node(f, newdir, newname);

	if (oldnode)
		unhash_name(f, oldnode);
	if (newnode)
		unhash_name(f, newnode);

	err = -ENOMEM;
	if (oldnode) {
		if (hash_name(f, oldnode, newdir, newname) == -1)
			goto out;
	}
	if (newnode) {
		if (hash_name(f, newnode, olddir, oldname) == -1)
			goto out;
	}
	err = 0;
out:
	pthread_mutex_unlock(&f->lock);
	return err;
}

static void set_stat(struct fuse *f, fuse_ino_t nodeid, struct stat *stbuf)
{
	if (!f->conf.use_ino)
		stbuf->st_ino = nodeid;
	if (f->conf.set_mode)
		stbuf->st_mode = (stbuf->st_mode & S_IFMT) |
				 (0777 & ~f->conf.umask);
	if (f->conf.set_uid)
		stbuf->st_uid = f->conf.uid;
	if (f->conf.set_gid)
		stbuf->st_gid = f->conf.gid;
}

static struct fuse *req_fuse(fuse_req_t req)
{
	return (struct fuse *) fuse_req_userdata(req);
}

static void fuse_intr_sighandler(int sig)
{
	(void) sig;
	/* Nothing to do */
}

struct fuse_intr_data {
	pthread_t id;
	pthread_cond_t cond;
	int finished;
};

static void fuse_interrupt(fuse_req_t req, void *d_)
{
	struct fuse_intr_data *d = d_;
	struct fuse *f = req_fuse(req);

	if (d->id == pthread_self())
		return;

	pthread_mutex_lock(&f->lock);
	while (!d->finished) {
		struct timeval now;
		struct timespec timeout;

		pthread_kill(d->id, f->conf.intr_signal);
		gettimeofday(&now, NULL);
		timeout.tv_sec = now.tv_sec + 1;
		timeout.tv_nsec = now.tv_usec * 1000;
		pthread_cond_timedwait(&d->cond, &f->lock, &timeout);
	}
	pthread_mutex_unlock(&f->lock);
}

static void fuse_do_finish_interrupt(struct fuse *f, fuse_req_t req,
				     struct fuse_intr_data *d)
{
	pthread_mutex_lock(&f->lock);
	d->finished = 1;
	pthread_cond_broadcast(&d->cond);
	pthread_mutex_unlock(&f->lock);
	fuse_req_interrupt_func(req, NULL, NULL);
	pthread_cond_destroy(&d->cond);
}

static void fuse_do_prepare_interrupt(fuse_req_t req, struct fuse_intr_data *d)
{
	d->id = pthread_self();
	pthread_cond_init(&d->cond, NULL);
	d->finished = 0;
	fuse_req_interrupt_func(req, fuse_interrupt, d);
}

static inline void fuse_finish_interrupt(struct fuse *f, fuse_req_t req,
					 struct fuse_intr_data *d)
{
	if (f->conf.intr)
		fuse_do_finish_interrupt(f, req, d);
}

static inline void fuse_prepare_interrupt(struct fuse *f, fuse_req_t req,
					  struct fuse_intr_data *d)
{
	if (f->conf.intr)
		fuse_do_prepare_interrupt(req, d);
}

static const char* file_info_string(struct fuse_file_info *fi,
			      char* buf, size_t len)
{
	if(fi == NULL)
		return "NULL";
	snprintf(buf, len, "%llu", (unsigned long long) fi->fh);
	return buf;
}

int fuse_fs_getattr(struct fuse_fs *fs, const char *path, struct stat *buf,
		    struct fuse_file_info *fi)
{
	fuse_get_context()->private_data = fs->user_data;
	if (fs->op.getattr) {
		if (fs->debug) {
			char buf[10];
			fuse_log(FUSE_LOG_DEBUG, "getattr[%s] %s\n",
				file_info_string(fi, buf, sizeof(buf)),
				path);
		}
		return fs->op.getattr(path, buf, fi);
	} else {
		return -ENOSYS;
	}
}

int fuse_fs_rename(struct fuse_fs *fs, const char *oldpath,
		   const char *newpath, unsigned int flags)
{
	fuse_get_context()->private_data = fs->user_data;
	if (fs->op.rename) {
		if (fs->debug)
			fuse_log(FUSE_LOG_DEBUG, "rename %s %s 0x%x\n", oldpath, newpath,
				flags);

		return fs->op.rename(oldpath, newpath, flags);
	} else {
		return -ENOSYS;
	}
}

int fuse_fs_unlink(struct fuse_fs *fs, const char *path)
{
	fuse_get_context()->private_data = fs->user_data;
	if (fs->op.unlink) {
		if (fs->debug)
			fuse_log(FUSE_LOG_DEBUG, "unlink %s\n", path);

		return fs->op.unlink(path);
	} else {
		return -ENOSYS;
	}
}

int fuse_fs_rmdir(struct fuse_fs *fs, const char *path)
{
	fuse_get_context()->private_data = fs->user_data;
	if (fs->op.rmdir) {
		if (fs->debug)
			fuse_log(FUSE_LOG_DEBUG, "rmdir %s\n", path);

		return fs->op.rmdir(path);
	} else {
		return -ENOSYS;
	}
}

int fuse_fs_symlink(struct fuse_fs *fs, const char *linkname, const char *path)
{
	fuse_get_context()->private_data = fs->user_data;
	if (fs->op.symlink) {
		if (fs->debug)
			fuse_log(FUSE_LOG_DEBUG, "symlink %s %s\n", linkname, path);

		return fs->op.symlink(linkname, path);
	} else {
		return -ENOSYS;
	}
}

int fuse_fs_link(struct fuse_fs *fs, const char *oldpath, const char *newpath)
{
	fuse_get_context()->private_data = fs->user_data;
	if (fs->op.link) {
		if (fs->debug)
			fuse_log(FUSE_LOG_DEBUG, "link %s %s\n", oldpath, newpath);

		return fs->op.link(oldpath, newpath);
	} else {
		return -ENOSYS;
	}
}

int fuse_fs_release(struct fuse_fs *fs,	 const char *path,
		    struct fuse_file_info *fi)
{
	fuse_get_context()->private_data = fs->user_data;
	if (fs->op.release) {
		if (fs->debug)
			fuse_log(FUSE_LOG_DEBUG, "release%s[%llu] flags: 0x%x\n",
				fi->flush ? "+flush" : "",
				(unsigned long long) fi->fh, fi->flags);

		return fs->op.release(path, fi);
	} else {
		return 0;
	}
}

int fuse_fs_opendir(struct fuse_fs *fs, const char *path,
		    struct fuse_file_info *fi)
{
	fuse_get_context()->private_data = fs->user_data;
	if (fs->op.opendir) {
		int err;

		if (fs->debug)
			fuse_log(FUSE_LOG_DEBUG, "opendir flags: 0x%x %s\n", fi->flags,
				path);

		err = fs->op.opendir(path, fi);

		if (fs->debug && !err)
			fuse_log(FUSE_LOG_DEBUG, "   opendir[%llu] flags: 0x%x %s\n",
				(unsigned long long) fi->fh, fi->flags, path);

		return err;
	} else {
		return 0;
	}
}

int fuse_fs_open(struct fuse_fs *fs, const char *path,
		 struct fuse_file_info *fi)
{
	fuse_get_context()->private_data = fs->user_data;
	if (fs->op.open) {
		int err;

		if (fs->debug)
			fuse_log(FUSE_LOG_DEBUG, "open flags: 0x%x %s\n", fi->flags,
				path);

		err = fs->op.open(path, fi);

		if (fs->debug && !err)
			fuse_log(FUSE_LOG_DEBUG, "   open[%llu] flags: 0x%x %s\n",
				(unsigned long long) fi->fh, fi->flags, path);

		return err;
	} else {
		return 0;
	}
}

static void fuse_free_buf(struct fuse_bufvec *buf)
{
	if (buf != NULL) {
		size_t i;

		for (i = 0; i < buf->count; i++)
			if (!(buf->buf[i].flags & FUSE_BUF_IS_FD))
				free(buf->buf[i].mem);
		free(buf);
	}
}

int fuse_fs_read_buf(struct fuse_fs *fs, const char *path,
		     struct fuse_bufvec **bufp, size_t size, off_t off,
		     struct fuse_file_info *fi)
{
	fuse_get_context()->private_data = fs->user_data;
	if (fs->op.read || fs->op.read_buf) {
		int res;

		if (fs->debug)
			fuse_log(FUSE_LOG_DEBUG,
				"read[%llu] %zu bytes from %llu flags: 0x%x\n",
				(unsigned long long) fi->fh,
				size, (unsigned long long) off, fi->flags);

		if (fs->op.read_buf) {
			res = fs->op.read_buf(path, bufp, size, off, fi);
		} else {
			struct fuse_bufvec *buf;
			void *mem;

			buf = malloc(sizeof(struct fuse_bufvec));
			if (buf == NULL)
				return -ENOMEM;

			mem = malloc(size);
			if (mem == NULL) {
				free(buf);
				return -ENOMEM;
			}
			*buf = FUSE_BUFVEC_INIT(size);
			buf->buf[0].mem = mem;
			*bufp = buf;

			res = fs->op.read(path, mem, size, off, fi);
			if (res >= 0)
				buf->buf[0].size = res;
		}

		if (fs->debug && res >= 0)
			fuse_log(FUSE_LOG_DEBUG, "   read[%llu] %zu bytes from %llu\n",
				(unsigned long long) fi->fh,
				fuse_buf_size(*bufp),
				(unsigned long long) off);
		if (res >= 0 && fuse_buf_size(*bufp) > size)
			fuse_log(FUSE_LOG_ERR, "fuse: read too many bytes\n");

		if (res < 0)
			return res;

		return 0;
	} else {
		return -ENOSYS;
	}
}

int fuse_fs_read(struct fuse_fs *fs, const char *path, char *mem, size_t size,
		 off_t off, struct fuse_file_info *fi)
{
	fuse_get_context()->private_data = fs->user_data;
	if (fs->op.read || fs->op.read_buf) {
		int res;

		if (fs->debug)
			fuse_log(FUSE_LOG_DEBUG,
				"read[%llu] %zu bytes from %llu flags: 0x%x\n",
				(unsigned long long) fi->fh,
				size, (unsigned long long) off, fi->flags);

		if (fs->op.read_buf) {
			struct fuse_bufvec *buf = NULL;

			res = fs->op.read_buf(path, &buf, size, off, fi);
			if (res == 0) {
				struct fuse_bufvec dst = FUSE_BUFVEC_INIT(size);

				dst.buf[0].mem = mem;
				res = fuse_buf_copy(&dst, buf, 0);
			}
			fuse_free_buf(buf);
		} else {
			res = fs->op.read(path, mem, size, off, fi);
		}

		if (fs->debug && res >= 0)
			fuse_log(FUSE_LOG_DEBUG, "   read[%llu] %u bytes from %llu\n",
				(unsigned long long) fi->fh,
				res,
				(unsigned long long) off);
		if (res >= 0 && res > (int) size)
			fuse_log(FUSE_LOG_ERR, "fuse: read too many bytes\n");

		return res;
	} else {
		return -ENOSYS;
	}
}

int fuse_fs_write_buf(struct fuse_fs *fs, const char *path,
		      struct fuse_bufvec *buf, off_t off,
		      struct fuse_file_info *fi)
{
	fuse_get_context()->private_data = fs->user_data;
	if (fs->op.write_buf || fs->op.write) {
		int res;
		size_t size = fuse_buf_size(buf);

		assert(buf->idx == 0 && buf->off == 0);
		if (fs->debug)
			fuse_log(FUSE_LOG_DEBUG,
				"write%s[%llu] %zu bytes to %llu flags: 0x%x\n",
				fi->writepage ? "page" : "",
				(unsigned long long) fi->fh,
				size,
				(unsigned long long) off,
				fi->flags);

		if (fs->op.write_buf) {
			res = fs->op.write_buf(path, buf, off, fi);
		} else {
			void *mem = NULL;
			struct fuse_buf *flatbuf;
			struct fuse_bufvec tmp = FUSE_BUFVEC_INIT(size);

			if (buf->count == 1 &&
			    !(buf->buf[0].flags & FUSE_BUF_IS_FD)) {
				flatbuf = &buf->buf[0];
			} else {
				res = -ENOMEM;
				mem = malloc(size);
				if (mem == NULL)
					goto out;

				tmp.buf[0].mem = mem;
				res = fuse_buf_copy(&tmp, buf, 0);
				if (res <= 0)
					goto out_free;

				tmp.buf[0].size = res;
				flatbuf = &tmp.buf[0];
			}

			res = fs->op.write(path, flatbuf->mem, flatbuf->size,
					   off, fi);
out_free:
			free(mem);
		}
out:
		if (fs->debug && res >= 0)
			fuse_log(FUSE_LOG_DEBUG, "   write%s[%llu] %u bytes to %llu\n",
				fi->writepage ? "page" : "",
				(unsigned long long) fi->fh, res,
				(unsigned long long) off);
		if (res > (int) size)
			fuse_log(FUSE_LOG_ERR, "fuse: wrote too many bytes\n");

		return res;
	} else {
		return -ENOSYS;
	}
}

int fuse_fs_write(struct fuse_fs *fs, const char *path, const char *mem,
		  size_t size, off_t off, struct fuse_file_info *fi)
{
	struct fuse_bufvec bufv = FUSE_BUFVEC_INIT(size);

	bufv.buf[0].mem = (void *) mem;

	return fuse_fs_write_buf(fs, path, &bufv, off, fi);
}

int fuse_fs_fsync(struct fuse_fs *fs, const char *path, int datasync,
		  struct fuse_file_info *fi)
{
	fuse_get_context()->private_data = fs->user_data;
	if (fs->op.fsync) {
		if (fs->debug)
			fuse_log(FUSE_LOG_DEBUG, "fsync[%llu] datasync: %i\n",
				(unsigned long long) fi->fh, datasync);

		return fs->op.fsync(path, datasync, fi);
	} else {
		return -ENOSYS;
	}
}

int fuse_fs_fsyncdir(struct fuse_fs *fs, const char *path, int datasync,
		     struct fuse_file_info *fi)
{
	fuse_get_context()->private_data = fs->user_data;
	if (fs->op.fsyncdir) {
		if (fs->debug)
			fuse_log(FUSE_LOG_DEBUG, "fsyncdir[%llu] datasync: %i\n",
				(unsigned long long) fi->fh, datasync);

		return fs->op.fsyncdir(path, datasync, fi);
	} else {
		return -ENOSYS;
	}
}

int fuse_fs_flush(struct fuse_fs *fs, const char *path,
		  struct fuse_file_info *fi)
{
	fuse_get_context()->private_data = fs->user_data;
	if (fs->op.flush) {
		if (fs->debug)
			fuse_log(FUSE_LOG_DEBUG, "flush[%llu]\n",
				(unsigned long long) fi->fh);

		return fs->op.flush(path, fi);
	} else {
		return -ENOSYS;
	}
}

int fuse_fs_statfs(struct fuse_fs *fs, const char *path, struct statvfs *buf)
{
	fuse_get_context()->private_data = fs->user_data;
	if (fs->op.statfs) {
		if (fs->debug)
			fuse_log(FUSE_LOG_DEBUG, "statfs %s\n", path);

		return fs->op.statfs(path, buf);
	} else {
		buf->f_namemax = 255;
		buf->f_bsize = 512;
		return 0;
	}
}

int fuse_fs_releasedir(struct fuse_fs *fs, const char *path,
		       struct fuse_file_info *fi)
{
	fuse_get_context()->private_data = fs->user_data;
	if (fs->op.releasedir) {
		if (fs->debug)
			fuse_log(FUSE_LOG_DEBUG, "releasedir[%llu] flags: 0x%x\n",
				(unsigned long long) fi->fh, fi->flags);

		return fs->op.releasedir(path, fi);
	} else {
		return 0;
	}
}

int fuse_fs_readdir(struct fuse_fs *fs, const char *path, void *buf,
		    fuse_fill_dir_t filler, off_t off,
		    struct fuse_file_info *fi,
		    enum fuse_readdir_flags flags)
{
	fuse_get_context()->private_data = fs->user_data;
	if (fs->op.readdir) {
		if (fs->debug) {
			fuse_log(FUSE_LOG_DEBUG, "readdir%s[%llu] from %llu\n",
				(flags & FUSE_READDIR_PLUS) ? "plus" : "",
				(unsigned long long) fi->fh,
				(unsigned long long) off);
		}

		return fs->op.readdir(path, buf, filler, off, fi, flags);
	} else {
		return -ENOSYS;
	}
}

int fuse_fs_create(struct fuse_fs *fs, const char *path, mode_t mode,
		   struct fuse_file_info *fi)
{
	fuse_get_context()->private_data = fs->user_data;
	if (fs->op.create) {
		int err;

		if (fs->debug)
			fuse_log(FUSE_LOG_DEBUG,
				"create flags: 0x%x %s 0%o umask=0%03o\n",
				fi->flags, path, mode,
				fuse_get_context()->umask);

		err = fs->op.create(path, mode, fi);

		if (fs->debug && !err)
			fuse_log(FUSE_LOG_DEBUG, "   create[%llu] flags: 0x%x %s\n",
				(unsigned long long) fi->fh, fi->flags, path);

		return err;
	} else {
		return -ENOSYS;
	}
}

int fuse_fs_lock(struct fuse_fs *fs, const char *path,
		 struct fuse_file_info *fi, int cmd, struct flock *lock)
{
	fuse_get_context()->private_data = fs->user_data;
	if (fs->op.lock) {
		if (fs->debug)
			fuse_log(FUSE_LOG_DEBUG, "lock[%llu] %s %s start: %llu len: %llu pid: %llu\n",
				(unsigned long long) fi->fh,
				(cmd == F_GETLK ? "F_GETLK" :
				 (cmd == F_SETLK ? "F_SETLK" :
				  (cmd == F_SETLKW ? "F_SETLKW" : "???"))),
				(lock->l_type == F_RDLCK ? "F_RDLCK" :
				 (lock->l_type == F_WRLCK ? "F_WRLCK" :
				  (lock->l_type == F_UNLCK ? "F_UNLCK" :
				   "???"))),
				(unsigned long long) lock->l_start,
				(unsigned long long) lock->l_len,
				(unsigned long long) lock->l_pid);

		return fs->op.lock(path, fi, cmd, lock);
	} else {
		return -ENOSYS;
	}
}

int fuse_fs_flock(struct fuse_fs *fs, const char *path,
		  struct fuse_file_info *fi, int op)
{
	fuse_get_context()->private_data = fs->user_data;
	if (fs->op.flock) {
		if (fs->debug) {
			int xop = op & ~LOCK_NB;

			fuse_log(FUSE_LOG_DEBUG, "lock[%llu] %s%s\n",
				(unsigned long long) fi->fh,
				xop == LOCK_SH ? "LOCK_SH" :
				(xop == LOCK_EX ? "LOCK_EX" :
				 (xop == LOCK_UN ? "LOCK_UN" : "???")),
				(op & LOCK_NB) ? "|LOCK_NB" : "");
		}
		return fs->op.flock(path, fi, op);
	} else {
		return -ENOSYS;
	}
}

int fuse_fs_chown(struct fuse_fs *fs, const char *path, uid_t uid,
		  gid_t gid, struct fuse_file_info *fi)
{
	fuse_get_context()->private_data = fs->user_data;
	if (fs->op.chown) {
		if (fs->debug) {
			char buf[10];
			fuse_log(FUSE_LOG_DEBUG, "chown[%s] %s %lu %lu\n",
				file_info_string(fi, buf, sizeof(buf)),
				path, (unsigned long) uid, (unsigned long) gid);
		}
		return fs->op.chown(path, uid, gid, fi);
	} else {
		return -ENOSYS;
	}
}

int fuse_fs_truncate(struct fuse_fs *fs, const char *path, off_t size,
		      struct fuse_file_info *fi)
{
	fuse_get_context()->private_data = fs->user_data;
	if (fs->op.truncate) {
		if (fs->debug) {
			char buf[10];
			fuse_log(FUSE_LOG_DEBUG, "truncate[%s] %llu\n",
				file_info_string(fi, buf, sizeof(buf)),
				(unsigned long long) size);
		}
		return fs->op.truncate(path, size, fi);
	} else {
		return -ENOSYS;
	}
}

int fuse_fs_utimens(struct fuse_fs *fs, const char *path,
		    const struct timespec tv[2], struct fuse_file_info *fi)
{
	fuse_get_context()->private_data = fs->user_data;
	if (fs->op.utimens) {
		if (fs->debug) {
			char buf[10];
			fuse_log(FUSE_LOG_DEBUG, "utimens[%s] %s %li.%09lu %li.%09lu\n",
				file_info_string(fi, buf, sizeof(buf)),
				path, tv[0].tv_sec, tv[0].tv_nsec,
				tv[1].tv_sec, tv[1].tv_nsec);
		}
		return fs->op.utimens(path, tv, fi);
	} else {
		return -ENOSYS;
	}
}

int fuse_fs_access(struct fuse_fs *fs, const char *path, int mask)
{
	fuse_get_context()->private_data = fs->user_data;
	if (fs->op.access) {
		if (fs->debug)
			fuse_log(FUSE_LOG_DEBUG, "access %s 0%o\n", path, mask);

		return fs->op.access(path, mask);
	} else {
		return -ENOSYS;
	}
}

int fuse_fs_readlink(struct fuse_fs *fs, const char *path, char *buf,
		     size_t len)
{
	fuse_get_context()->private_data = fs->user_data;
	if (fs->op.readlink) {
		if (fs->debug)
			fuse_log(FUSE_LOG_DEBUG, "readlink %s %lu\n", path,
				(unsigned long) len);

		return fs->op.readlink(path, buf, len);
	} else {
		return -ENOSYS;
	}
}

int fuse_fs_mknod(struct fuse_fs *fs, const char *path, mode_t mode,
		  dev_t rdev)
{
	fuse_get_context()->private_data = fs->user_data;
	if (fs->op.mknod) {
		if (fs->debug)
			fuse_log(FUSE_LOG_DEBUG, "mknod %s 0%o 0x%llx umask=0%03o\n",
				path, mode, (unsigned long long) rdev,
				fuse_get_context()->umask);

		return fs->op.mknod(path, mode, rdev);
	} else {
		return -ENOSYS;
	}
}

int fuse_fs_mkdir(struct fuse_fs *fs, const char *path, mode_t mode)
{
	fuse_get_context()->private_data = fs->user_data;
	if (fs->op.mkdir) {
		if (fs->debug)
			fuse_log(FUSE_LOG_DEBUG, "mkdir %s 0%o umask=0%03o\n",
				path, mode, fuse_get_context()->umask);

		return fs->op.mkdir(path, mode);
	} else {
		return -ENOSYS;
	}
}

int fuse_fs_setxattr(struct fuse_fs *fs, const char *path, const char *name,
		     const char *value, size_t size, int flags)
{
	fuse_get_context()->private_data = fs->user_data;
	if (fs->op.setxattr) {
		if (fs->debug)
			fuse_log(FUSE_LOG_DEBUG, "setxattr %s %s %lu 0x%x\n",
				path, name, (unsigned long) size, flags);

		return fs->op.setxattr(path, name, value, size, flags);
	} else {
		return -ENOSYS;
	}
}

int fuse_fs_getxattr(struct fuse_fs *fs, const char *path, const char *name,
		     char *value, size_t size)
{
	fuse_get_context()->private_data = fs->user_data;
	if (fs->op.getxattr) {
		if (fs->debug)
			fuse_log(FUSE_LOG_DEBUG, "getxattr %s %s %lu\n",
				path, name, (unsigned long) size);

		return fs->op.getxattr(path, name, value, size);
	} else {
		return -ENOSYS;
	}
}

int fuse_fs_listxattr(struct fuse_fs *fs, const char *path, char *list,
		      size_t size)
{
	fuse_get_context()->private_data = fs->user_data;
	if (fs->op.listxattr) {
		if (fs->debug)
			fuse_log(FUSE_LOG_DEBUG, "listxattr %s %lu\n",
				path, (unsigned long) size);

		return fs->op.listxattr(path, list, size);
	} else {
		return -ENOSYS;
	}
}

int fuse_fs_bmap(struct fuse_fs *fs, const char *path, size_t blocksize,
		 uint64_t *idx)
{
	fuse_get_context()->private_data = fs->user_data;
	if (fs->op.bmap) {
		if (fs->debug)
			fuse_log(FUSE_LOG_DEBUG, "bmap %s blocksize: %lu index: %llu\n",
				path, (unsigned long) blocksize,
				(unsigned long long) *idx);

		return fs->op.bmap(path, blocksize, idx);
	} else {
		return -ENOSYS;
	}
}

int fuse_fs_removexattr(struct fuse_fs *fs, const char *path, const char *name)
{
	fuse_get_context()->private_data = fs->user_data;
	if (fs->op.removexattr) {
		if (fs->debug)
			fuse_log(FUSE_LOG_DEBUG, "removexattr %s %s\n", path, name);

		return fs->op.removexattr(path, name);
	} else {
		return -ENOSYS;
	}
}

int fuse_fs_ioctl(struct fuse_fs *fs, const char *path, unsigned int cmd,
		  void *arg, struct fuse_file_info *fi, unsigned int flags,
		  void *data)
{
	fuse_get_context()->private_data = fs->user_data;
	if (fs->op.ioctl) {
		if (fs->debug)
			fuse_log(FUSE_LOG_DEBUG, "ioctl[%llu] 0x%x flags: 0x%x\n",
				(unsigned long long) fi->fh, cmd, flags);

		return fs->op.ioctl(path, cmd, arg, fi, flags, data);
	} else
		return -ENOSYS;
}

int fuse_fs_poll(struct fuse_fs *fs, const char *path,
		 struct fuse_file_info *fi, struct fuse_pollhandle *ph,
		 unsigned *reventsp)
{
	fuse_get_context()->private_data = fs->user_data;
	if (fs->op.poll) {
		int res;

		if (fs->debug)
			fuse_log(FUSE_LOG_DEBUG, "poll[%llu] ph: %p, events 0x%x\n",
				(unsigned long long) fi->fh, ph,
				fi->poll_events);

		res = fs->op.poll(path, fi, ph, reventsp);

		if (fs->debug && !res)
			fuse_log(FUSE_LOG_DEBUG, "   poll[%llu] revents: 0x%x\n",
				(unsigned long long) fi->fh, *reventsp);

		return res;
	} else
		return -ENOSYS;
}

int fuse_fs_fallocate(struct fuse_fs *fs, const char *path, int mode,
		off_t offset, off_t length, struct fuse_file_info *fi)
{
	fuse_get_context()->private_data = fs->user_data;
	if (fs->op.fallocate) {
		if (fs->debug)
			fuse_log(FUSE_LOG_DEBUG, "fallocate %s mode %x, offset: %llu, length: %llu\n",
				path,
				mode,
				(unsigned long long) offset,
				(unsigned long long) length);

		return fs->op.fallocate(path, mode, offset, length, fi);
	} else
		return -ENOSYS;
}

ssize_t fuse_fs_copy_file_range(struct fuse_fs *fs, const char *path_in,
				struct fuse_file_info *fi_in, off_t off_in,
				const char *path_out,
				struct fuse_file_info *fi_out, off_t off_out,
				size_t len, int flags)
{
	fuse_get_context()->private_data = fs->user_data;
	if (fs->op.copy_file_range) {
		if (fs->debug)
			fuse_log(FUSE_LOG_DEBUG, "copy_file_range from %s:%llu to "
			                "%s:%llu, length: %llu\n",
				path_in,
				(unsigned long long) off_in,
				path_out,
				(unsigned long long) off_out,
				(unsigned long long) len);

		return fs->op.copy_file_range(path_in, fi_in, off_in, path_out,
					      fi_out, off_out, len, flags);
	} else
		return -ENOSYS;
}

off_t fuse_fs_lseek(struct fuse_fs *fs, const char *path, off_t off, int whence,
		    struct fuse_file_info *fi)
{
	fuse_get_context()->private_data = fs->user_data;
	if (fs->op.lseek) {
		if (fs->debug) {
			char buf[10];
			fuse_log(FUSE_LOG_DEBUG, "lseek[%s] %llu %d\n",
				file_info_string(fi, buf, sizeof(buf)),
				(unsigned long long) off, whence);
		}
		return fs->op.lseek(path, off, whence, fi);
	} else {
		return -ENOSYS;
	}
}

static int is_open(struct fuse *f, fuse_ino_t dir, const char *name)
{
	struct node *node;
	int isopen = 0;
	pthread_mutex_lock(&f->lock);
	node = lookup_node(f, dir, name);
	if (node && node->open_count > 0)
		isopen = 1;
	pthread_mutex_unlock(&f->lock);
	return isopen;
}

static char *hidden_name(struct fuse *f, fuse_ino_t dir, const char *oldname,
			 char *newname, size_t bufsize)
{
	struct stat buf;
	struct node *node;
	struct node *newnode;
	char *newpath;
	int res;
	int failctr = 10;

	do {
		pthread_mutex_lock(&f->lock);
		node = lookup_node(f, dir, oldname);
		if (node == NULL) {
			pthread_mutex_unlock(&f->lock);
			return NULL;
		}
		do {
			f->hidectr ++;
			snprintf(newname, bufsize, ".fuse_hidden%08x%08x",
				 (unsigned int) node->nodeid, f->hidectr);
			newnode = lookup_node(f, dir, newname);
		} while(newnode);

		res = try_get_path(f, dir, newname, &newpath, NULL, false);
		pthread_mutex_unlock(&f->lock);
		if (res)
			break;

		memset(&buf, 0, sizeof(buf));
		res = fuse_fs_getattr(f->fs, newpath, &buf, NULL);
		if (res == -ENOENT)
			break;
		free(newpath);
		newpath = NULL;
	} while(res == 0 && --failctr);

	return newpath;
}

static int hide_node(struct fuse *f, const char *oldpath,
		     fuse_ino_t dir, const char *oldname)
{
	char newname[64];
	char *newpath;
	int err = -EBUSY;

	newpath = hidden_name(f, dir, oldname, newname, sizeof(newname));
	if (newpath) {
		err = fuse_fs_rename(f->fs, oldpath, newpath, 0);
		if (!err)
			err = rename_node(f, dir, oldname, dir, newname, 1);
		free(newpath);
	}
	return err;
}

static int mtime_eq(const struct stat *stbuf, const struct timespec *ts)
{
	return stbuf->st_mtime == ts->tv_sec &&
		ST_MTIM_NSEC(stbuf) == ts->tv_nsec;
}

#ifndef CLOCK_MONOTONIC
#define CLOCK_MONOTONIC CLOCK_REALTIME
#endif

static void curr_time(struct timespec *now)
{
	static clockid_t clockid = CLOCK_MONOTONIC;
	int res = clock_gettime(clockid, now);
	if (res == -1 && errno == EINVAL) {
		clockid = CLOCK_REALTIME;
		res = clock_gettime(clockid, now);
	}
	if (res == -1) {
		perror("fuse: clock_gettime");
		abort();
	}
}

static void update_stat(struct node *node, const struct stat *stbuf)
{
	if (node->cache_valid && (!mtime_eq(stbuf, &node->mtime) ||
				  stbuf->st_size != node->size))
		node->cache_valid = 0;
	node->mtime.tv_sec = stbuf->st_mtime;
	node->mtime.tv_nsec = ST_MTIM_NSEC(stbuf);
	node->size = stbuf->st_size;
	curr_time(&node->stat_updated);
}

static int do_lookup(struct fuse *f, fuse_ino_t nodeid, const char *name,
		     struct fuse_entry_param *e)
{
	struct node *node;

	node = find_node(f, nodeid, name);
	if (node == NULL)
		return -ENOMEM;

	e->ino = node->nodeid;
	e->generation = node->generation;
	e->entry_timeout = f->conf.entry_timeout;
	e->attr_timeout = f->conf.attr_timeout;
	if (f->conf.auto_cache) {
		pthread_mutex_lock(&f->lock);
		update_stat(node, &e->attr);
		pthread_mutex_unlock(&f->lock);
	}
	set_stat(f, e->ino, &e->attr);
	return 0;
}

static int lookup_path(struct fuse *f, fuse_ino_t nodeid,
		       const char *name, const char *path,
		       struct fuse_entry_param *e, struct fuse_file_info *fi)
{
	int res;

	memset(e, 0, sizeof(struct fuse_entry_param));
	res = fuse_fs_getattr(f->fs, path, &e->attr, fi);
	if (res == 0) {
		res = do_lookup(f, nodeid, name, e);
		if (res == 0 && f->conf.debug) {
			fuse_log(FUSE_LOG_DEBUG, "   NODEID: %llu\n",
				(unsigned long long) e->ino);
		}
	}
	return res;
}

static struct fuse_context_i *fuse_get_context_internal(void)
{
	return (struct fuse_context_i *) pthread_getspecific(fuse_context_key);
}

static struct fuse_context_i *fuse_create_context(struct fuse *f)
{
	struct fuse_context_i *c = fuse_get_context_internal();
	if (c == NULL) {
		c = (struct fuse_context_i *)
			calloc(1, sizeof(struct fuse_context_i));
		if (c == NULL) {
			/* This is hard to deal with properly, so just
			   abort.  If memory is so low that the
			   context cannot be allocated, there's not
			   much hope for the filesystem anyway */
			fuse_log(FUSE_LOG_ERR, "fuse: failed to allocate thread specific data\n");
			abort();
		}
		pthread_setspecific(fuse_context_key, c);
	} else {
		memset(c, 0, sizeof(*c));
	}
	c->ctx.fuse = f;

	return c;
}

static void fuse_freecontext(void *data)
{
	free(data);
}

static int fuse_create_context_key(void)
{
	int err = 0;
	pthread_mutex_lock(&fuse_context_lock);
	if (!fuse_context_ref) {
		err = pthread_key_create(&fuse_context_key, fuse_freecontext);
		if (err) {
			fuse_log(FUSE_LOG_ERR, "fuse: failed to create thread specific key: %s\n",
				strerror(err));
			pthread_mutex_unlock(&fuse_context_lock);
			return -1;
		}
	}
	fuse_context_ref++;
	pthread_mutex_unlock(&fuse_context_lock);
	return 0;
}

static void fuse_delete_context_key(void)
{
	pthread_mutex_lock(&fuse_context_lock);
	fuse_context_ref--;
	if (!fuse_context_ref) {
		free(pthread_getspecific(fuse_context_key));
		pthread_key_delete(fuse_context_key);
	}
	pthread_mutex_unlock(&fuse_context_lock);
}

static struct fuse *req_fuse_prepare(fuse_req_t req)
{
	struct fuse_context_i *c = fuse_create_context(req_fuse(req));
	const struct fuse_ctx *ctx = fuse_req_ctx(req);
	c->req = req;
	c->ctx.uid = ctx->uid;
	c->ctx.gid = ctx->gid;
	c->ctx.pid = ctx->pid;
	c->ctx.umask = ctx->umask;
	return c->ctx.fuse;
}

static inline void reply_err(fuse_req_t req, int err)
{
	/* fuse_reply_err() uses non-negated errno values */
	fuse_reply_err(req, -err);
}

static void reply_entry(fuse_req_t req, const struct fuse_entry_param *e,
			int err)
{
	if (!err) {
		struct fuse *f = req_fuse(req);
		if (fuse_reply_entry(req, e) == -ENOENT) {
			/* Skip forget for negative result */
			if  (e->ino != 0)
				forget_node(f, e->ino, 1);
		}
	} else
		reply_err(req, err);
}

void fuse_fs_init(struct fuse_fs *fs, struct fuse_conn_info *conn,
		  struct fuse_config *cfg)
{
	fuse_get_context()->private_data = fs->user_data;
	if (!fs->op.write_buf)
		conn->want &= ~FUSE_CAP_SPLICE_READ;
	if (!fs->op.lock)
		conn->want &= ~FUSE_CAP_POSIX_LOCKS;
	if (!fs->op.flock)
		conn->want &= ~FUSE_CAP_FLOCK_LOCKS;
	if (fs->op.init)
		fs->user_data = fs->op.init(conn, cfg);
}

static void fuse_lib_init(void *data, struct fuse_conn_info *conn)
{
	struct fuse *f = (struct fuse *) data;

	fuse_create_context(f);
	if(conn->capable & FUSE_CAP_EXPORT_SUPPORT)
		conn->want |= FUSE_CAP_EXPORT_SUPPORT;
	fuse_fs_init(f->fs, conn, &f->conf);
}

void fuse_fs_destroy(struct fuse_fs *fs)
{
	fuse_get_context()->private_data = fs->user_data;
	if (fs->op.destroy)
		fs->op.destroy(fs->user_data);
}

static void fuse_lib_destroy(void *data)
{
	struct fuse *f = (struct fuse *) data;

	fuse_create_context(f);
	fuse_fs_destroy(f->fs);
}

static void fuse_lib_lookup(fuse_req_t req, fuse_ino_t parent,
			    const char *name)
{
	struct fuse *f = req_fuse_prepare(req);
	struct fuse_entry_param e;
	char *path;
	int err;
	struct node *dot = NULL;

	if (name[0] == '.') {
		int len = strlen(name);

		if (len == 1 || (name[1] == '.' && len == 2)) {
			pthread_mutex_lock(&f->lock);
			if (len == 1) {
				if (f->conf.debug)
					fuse_log(FUSE_LOG_DEBUG, "LOOKUP-DOT\n");
				dot = get_node_nocheck(f, parent);
				if (dot == NULL) {
					pthread_mutex_unlock(&f->lock);
					reply_entry(req, &e, -ESTALE);
					return;
				}
				dot->refctr++;
			} else {
				if (f->conf.debug)
					fuse_log(FUSE_LOG_DEBUG, "LOOKUP-DOTDOT\n");
				parent = get_node(f, parent)->parent->nodeid;
			}
			pthread_mutex_unlock(&f->lock);
			name = NULL;
		}
	}

	err = get_path_name(f, parent, name, &path);
	if (!err) {
		struct fuse_intr_data d;
		if (f->conf.debug)
			fuse_log(FUSE_LOG_DEBUG, "LOOKUP %s\n", path);
		fuse_prepare_interrupt(f, req, &d);
		err = lookup_path(f, parent, name, path, &e, NULL);
		if (err == -ENOENT && f->conf.negative_timeout != 0.0) {
			e.ino = 0;
			e.entry_timeout = f->conf.negative_timeout;
			err = 0;
		}
		fuse_finish_interrupt(f, req, &d);
		free_path(f, parent, path);
	}
	if (dot) {
		pthread_mutex_lock(&f->lock);
		unref_node(f, dot);
		pthread_mutex_unlock(&f->lock);
	}
	reply_entry(req, &e, err);
}

static void do_forget(struct fuse *f, fuse_ino_t ino, uint64_t nlookup)
{
	if (f->conf.debug)
		fuse_log(FUSE_LOG_DEBUG, "FORGET %llu/%llu\n", (unsigned long long)ino,
			(unsigned long long) nlookup);
	forget_node(f, ino, nlookup);
}

static void fuse_lib_forget(fuse_req_t req, fuse_ino_t ino, uint64_t nlookup)
{
	do_forget(req_fuse(req), ino, nlookup);
	fuse_reply_none(req);
}

static void fuse_lib_forget_multi(fuse_req_t req, size_t count,
				  struct fuse_forget_data *forgets)
{
	struct fuse *f = req_fuse(req);
	size_t i;

	for (i = 0; i < count; i++)
		do_forget(f, forgets[i].ino, forgets[i].nlookup);

	fuse_reply_none(req);
}


static void fuse_lib_getattr(fuse_req_t req, fuse_ino_t ino,
			     struct fuse_file_info *fi)
{
	struct fuse *f = req_fuse_prepare(req);
	struct stat buf;
	char *path;
	int err;

	memset(&buf, 0, sizeof(buf));

	if (fi != NULL)
		err = get_path_nullok(f, ino, &path);
	else
		err = get_path(f, ino, &path);
	if (!err) {
		struct fuse_intr_data d;
		fuse_prepare_interrupt(f, req, &d);
		err = fuse_fs_getattr(f->fs, path, &buf, fi);
		fuse_finish_interrupt(f, req, &d);
		free_path(f, ino, path);
	}
	if (!err) {
		struct node *node;

		pthread_mutex_lock(&f->lock);
		node = get_node(f, ino);
		if (node->is_hidden && buf.st_nlink > 0)
			buf.st_nlink--;
		if (f->conf.auto_cache)
			update_stat(node, &buf);
		pthread_mutex_unlock(&f->lock);
		set_stat(f, ino, &buf);
		fuse_reply_attr(req, &buf, f->conf.attr_timeout);
	} else
		reply_err(req, err);
}

int fuse_fs_chmod(struct fuse_fs *fs, const char *path, mode_t mode,
		  struct fuse_file_info *fi)
{
	fuse_get_context()->private_data = fs->user_data;
	if (fs->op.chmod) {
		if (fs->debug) {
			char buf[10];
			fuse_log(FUSE_LOG_DEBUG, "chmod[%s] %s %llo\n",
				file_info_string(fi, buf, sizeof(buf)),
				path, (unsigned long long) mode);
		}
		return fs->op.chmod(path, mode, fi);
	}
	else
		return -ENOSYS;
}

static void fuse_lib_setattr(fuse_req_t req, fuse_ino_t ino, struct stat *attr,
			     int valid, struct fuse_file_info *fi)
{
	struct fuse *f = req_fuse_prepare(req);
	struct stat buf;
	char *path;
	int err;

	memset(&buf, 0, sizeof(buf));
	if (fi != NULL)
		err = get_path_nullok(f, ino, &path);
	else
		err = get_path(f, ino, &path);
	if (!err) {
		struct fuse_intr_data d;
		fuse_prepare_interrupt(f, req, &d);
		err = 0;
		if (!err && (valid & FUSE_SET_ATTR_MODE))
			err = fuse_fs_chmod(f->fs, path, attr->st_mode, fi);
		if (!err && (valid & (FUSE_SET_ATTR_UID | FUSE_SET_ATTR_GID))) {
			uid_t uid = (valid & FUSE_SET_ATTR_UID) ?
				attr->st_uid : (uid_t) -1;
			gid_t gid = (valid & FUSE_SET_ATTR_GID) ?
				attr->st_gid : (gid_t) -1;
			err = fuse_fs_chown(f->fs, path, uid, gid, fi);
		}
		if (!err && (valid & FUSE_SET_ATTR_SIZE)) {
			err = fuse_fs_truncate(f->fs, path,
					       attr->st_size, fi);
		}
#ifdef HAVE_UTIMENSAT
		if (!err &&
		    (valid & (FUSE_SET_ATTR_ATIME | FUSE_SET_ATTR_MTIME))) {
			struct timespec tv[2];

			tv[0].tv_sec = 0;
			tv[1].tv_sec = 0;
			tv[0].tv_nsec = UTIME_OMIT;
			tv[1].tv_nsec = UTIME_OMIT;

			if (valid & FUSE_SET_ATTR_ATIME_NOW)
				tv[0].tv_nsec = UTIME_NOW;
			else if (valid & FUSE_SET_ATTR_ATIME)
				tv[0] = attr->st_atim;

			if (valid & FUSE_SET_ATTR_MTIME_NOW)
				tv[1].tv_nsec = UTIME_NOW;
			else if (valid & FUSE_SET_ATTR_MTIME)
				tv[1] = attr->st_mtim;

			err = fuse_fs_utimens(f->fs, path, tv, fi);
		} else
#endif
		if (!err &&
		    (valid & (FUSE_SET_ATTR_ATIME | FUSE_SET_ATTR_MTIME)) ==
		    (FUSE_SET_ATTR_ATIME | FUSE_SET_ATTR_MTIME)) {
			struct timespec tv[2];
			tv[0].tv_sec = attr->st_atime;
			tv[0].tv_nsec = ST_ATIM_NSEC(attr);
			tv[1].tv_sec = attr->st_mtime;
			tv[1].tv_nsec = ST_MTIM_NSEC(attr);
			err = fuse_fs_utimens(f->fs, path, tv, fi);
		}
		if (!err) {
			err = fuse_fs_getattr(f->fs, path, &buf, fi);
		}
		fuse_finish_interrupt(f, req, &d);
		free_path(f, ino, path);
	}
	if (!err) {
		if (f->conf.auto_cache) {
			pthread_mutex_lock(&f->lock);
			update_stat(get_node(f, ino), &buf);
			pthread_mutex_unlock(&f->lock);
		}
		set_stat(f, ino, &buf);
		fuse_reply_attr(req, &buf, f->conf.attr_timeout);
	} else
		reply_err(req, err);
}

static void fuse_lib_access(fuse_req_t req, fuse_ino_t ino, int mask)
{
	struct fuse *f = req_fuse_prepare(req);
	char *path;
	int err;

	err = get_path(f, ino, &path);
	if (!err) {
		struct fuse_intr_data d;

		fuse_prepare_interrupt(f, req, &d);
		err = fuse_fs_access(f->fs, path, mask);
		fuse_finish_interrupt(f, req, &d);
		free_path(f, ino, path);
	}
	reply_err(req, err);
}

static void fuse_lib_readlink(fuse_req_t req, fuse_ino_t ino)
{
	struct fuse *f = req_fuse_prepare(req);
	char linkname[PATH_MAX + 1];
	char *path;
	int err;

	err = get_path(f, ino, &path);
	if (!err) {
		struct fuse_intr_data d;
		fuse_prepare_interrupt(f, req, &d);
		err = fuse_fs_readlink(f->fs, path, linkname, sizeof(linkname));
		fuse_finish_interrupt(f, req, &d);
		free_path(f, ino, path);
	}
	if (!err) {
		linkname[PATH_MAX] = '\0';
		fuse_reply_readlink(req, linkname);
	} else
		reply_err(req, err);
}

static void fuse_lib_mknod(fuse_req_t req, fuse_ino_t parent, const char *name,
			   mode_t mode, dev_t rdev)
{
	struct fuse *f = req_fuse_prepare(req);
	struct fuse_entry_param e;
	char *path;
	int err;

	err = get_path_name(f, parent, name, &path);
	if (!err) {
		struct fuse_intr_data d;

		fuse_prepare_interrupt(f, req, &d);
		err = -ENOSYS;
		if (S_ISREG(mode)) {
			struct fuse_file_info fi;

			memset(&fi, 0, sizeof(fi));
			fi.flags = O_CREAT | O_EXCL | O_WRONLY;
			err = fuse_fs_create(f->fs, path, mode, &fi);
			if (!err) {
				err = lookup_path(f, parent, name, path, &e,
						  &fi);
				fuse_fs_release(f->fs, path, &fi);
			}
		}
		if (err == -ENOSYS) {
			err = fuse_fs_mknod(f->fs, path, mode, rdev);
			if (!err)
				err = lookup_path(f, parent, name, path, &e,
						  NULL);
		}
		fuse_finish_interrupt(f, req, &d);
		free_path(f, parent, path);
	}
	reply_entry(req, &e, err);
}

static void fuse_lib_mkdir(fuse_req_t req, fuse_ino_t parent, const char *name,
			   mode_t mode)
{
	struct fuse *f = req_fuse_prepare(req);
	struct fuse_entry_param e;
	char *path;
	int err;

	err = get_path_name(f, parent, name, &path);
	if (!err) {
		struct fuse_intr_data d;

		fuse_prepare_interrupt(f, req, &d);
		err = fuse_fs_mkdir(f->fs, path, mode);
		if (!err)
			err = lookup_path(f, parent, name, path, &e, NULL);
		fuse_finish_interrupt(f, req, &d);
		free_path(f, parent, path);
	}
	reply_entry(req, &e, err);
}

static void fuse_lib_unlink(fuse_req_t req, fuse_ino_t parent,
			    const char *name)
{
	struct fuse *f = req_fuse_prepare(req);
	struct node *wnode;
	char *path;
	int err;

	err = get_path_wrlock(f, parent, name, &path, &wnode);
	if (!err) {
		struct fuse_intr_data d;

		fuse_prepare_interrupt(f, req, &d);
		if (!f->conf.hard_remove && is_open(f, parent, name)) {
			err = hide_node(f, path, parent, name);
			if (!err) {
				/* we have hidden the node so now check again under a lock in case it is not used any more */
				if (!is_open(f, parent, wnode->name)) {
					char *unlinkpath;

					/* get the hidden file path, to unlink it */
					if (try_get_path(f, wnode->nodeid, NULL, &unlinkpath, NULL, false) == 0) {
						err = fuse_fs_unlink(f->fs, unlinkpath);
						if (!err)
							remove_node(f, parent, wnode->name);
						free(unlinkpath);
					}
				}
			}
		} else {
			err = fuse_fs_unlink(f->fs, path);
			if (!err)
				remove_node(f, parent, name);
		}
		fuse_finish_interrupt(f, req, &d);
		free_path_wrlock(f, parent, wnode, path);
	}
	reply_err(req, err);
}

static void fuse_lib_rmdir(fuse_req_t req, fuse_ino_t parent, const char *name)
{
	struct fuse *f = req_fuse_prepare(req);
	struct node *wnode;
	char *path;
	int err;

	err = get_path_wrlock(f, parent, name, &path, &wnode);
	if (!err) {
		struct fuse_intr_data d;

		fuse_prepare_interrupt(f, req, &d);
		err = fuse_fs_rmdir(f->fs, path);
		fuse_finish_interrupt(f, req, &d);
		if (!err)
			remove_node(f, parent, name);
		free_path_wrlock(f, parent, wnode, path);
	}
	reply_err(req, err);
}

static void fuse_lib_symlink(fuse_req_t req, const char *linkname,
			     fuse_ino_t parent, const char *name)
{
	struct fuse *f = req_fuse_prepare(req);
	struct fuse_entry_param e;
	char *path;
	int err;

	err = get_path_name(f, parent, name, &path);
	if (!err) {
		struct fuse_intr_data d;

		fuse_prepare_interrupt(f, req, &d);
		err = fuse_fs_symlink(f->fs, linkname, path);
		if (!err)
			err = lookup_path(f, parent, name, path, &e, NULL);
		fuse_finish_interrupt(f, req, &d);
		free_path(f, parent, path);
	}
	reply_entry(req, &e, err);
}

static void fuse_lib_rename(fuse_req_t req, fuse_ino_t olddir,
			    const char *oldname, fuse_ino_t newdir,
			    const char *newname, unsigned int flags)
{
	struct fuse *f = req_fuse_prepare(req);
	char *oldpath;
	char *newpath;
	struct node *wnode1;
	struct node *wnode2;
	int err;

	err = get_path2(f, olddir, oldname, newdir, newname,
			&oldpath, &newpath, &wnode1, &wnode2);
	if (!err) {
		struct fuse_intr_data d;
		err = 0;
		fuse_prepare_interrupt(f, req, &d);
		if (!f->conf.hard_remove && !(flags & RENAME_EXCHANGE) &&
		    is_open(f, newdir, newname))
			err = hide_node(f, newpath, newdir, newname);
		if (!err) {
			err = fuse_fs_rename(f->fs, oldpath, newpath, flags);
			if (!err) {
				if (flags & RENAME_EXCHANGE) {
					err = exchange_node(f, olddir, oldname,
							    newdir, newname);
				} else {
					err = rename_node(f, olddir, oldname,
							  newdir, newname, 0);
				}
			}
		}
		fuse_finish_interrupt(f, req, &d);
		free_path2(f, olddir, newdir, wnode1, wnode2, oldpath, newpath);
	}
	reply_err(req, err);
}

static void fuse_lib_link(fuse_req_t req, fuse_ino_t ino, fuse_ino_t newparent,
			  const char *newname)
{
	struct fuse *f = req_fuse_prepare(req);
	struct fuse_entry_param e;
	char *oldpath;
	char *newpath;
	int err;

	err = get_path2(f, ino, NULL, newparent, newname,
			&oldpath, &newpath, NULL, NULL);
	if (!err) {
		struct fuse_intr_data d;

		fuse_prepare_interrupt(f, req, &d);
		err = fuse_fs_link(f->fs, oldpath, newpath);
		if (!err)
			err = lookup_path(f, newparent, newname, newpath,
					  &e, NULL);
		fuse_finish_interrupt(f, req, &d);
		free_path2(f, ino, newparent, NULL, NULL, oldpath, newpath);
	}
	reply_entry(req, &e, err);
}

static void fuse_do_release(struct fuse *f, fuse_ino_t ino, const char *path,
			    struct fuse_file_info *fi)
{
	struct node *node;
	int unlink_hidden = 0;

	fuse_fs_release(f->fs, path, fi);

	pthread_mutex_lock(&f->lock);
	node = get_node(f, ino);
	assert(node->open_count > 0);
	--node->open_count;
	if (node->is_hidden && !node->open_count) {
		unlink_hidden = 1;
		node->is_hidden = 0;
	}
	pthread_mutex_unlock(&f->lock);

	if(unlink_hidden) {
		if (path) {
			fuse_fs_unlink(f->fs, path);
		} else if (f->conf.nullpath_ok) {
			char *unlinkpath;

			if (get_path(f, ino, &unlinkpath) == 0)
				fuse_fs_unlink(f->fs, unlinkpath);

			free_path(f, ino, unlinkpath);
		}
	}
}

static void fuse_lib_create(fuse_req_t req, fuse_ino_t parent,
			    const char *name, mode_t mode,
			    struct fuse_file_info *fi)
{
	struct fuse *f = req_fuse_prepare(req);
	struct fuse_intr_data d;
	struct fuse_entry_param e;
	char *path;
	int err;

	err = get_path_name(f, parent, name, &path);
	if (!err) {
		fuse_prepare_interrupt(f, req, &d);
		err = fuse_fs_create(f->fs, path, mode, fi);
		if (!err) {
			err = lookup_path(f, parent, name, path, &e, fi);
			if (err)
				fuse_fs_release(f->fs, path, fi);
			else if (!S_ISREG(e.attr.st_mode)) {
				err = -EIO;
				fuse_fs_release(f->fs, path, fi);
				forget_node(f, e.ino, 1);
			} else {
				if (f->conf.direct_io)
					fi->direct_io = 1;
				if (f->conf.kernel_cache)
					fi->keep_cache = 1;
				if (fi->direct_io &&
				    f->conf.parallel_direct_writes)
					fi->parallel_direct_writes = 1;
			}
		}
		fuse_finish_interrupt(f, req, &d);
	}
	if (!err) {
		pthread_mutex_lock(&f->lock);
		get_node(f, e.ino)->open_count++;
		pthread_mutex_unlock(&f->lock);
		if (fuse_reply_create(req, &e, fi) == -ENOENT) {
			/* The open syscall was interrupted, so it
			   must be cancelled */
			fuse_do_release(f, e.ino, path, fi);
			forget_node(f, e.ino, 1);
		}
	} else {
		reply_err(req, err);
	}

	free_path(f, parent, path);
}

static double diff_timespec(const struct timespec *t1,
			    const struct timespec *t2)
{
	return (t1->tv_sec - t2->tv_sec) +
		((double) t1->tv_nsec - (double) t2->tv_nsec) / 1000000000.0;
}

static void open_auto_cache(struct fuse *f, fuse_ino_t ino, const char *path,
			    struct fuse_file_info *fi)
{
	struct node *node;

	pthread_mutex_lock(&f->lock);
	node = get_node(f, ino);
	if (node->cache_valid) {
		struct timespec now;

		curr_time(&now);
		if (diff_timespec(&now, &node->stat_updated) >
		    f->conf.ac_attr_timeout) {
			struct stat stbuf;
			int err;
			pthread_mutex_unlock(&f->lock);
			err = fuse_fs_getattr(f->fs, path, &stbuf, fi);
			pthread_mutex_lock(&f->lock);
			if (!err)
				update_stat(node, &stbuf);
			else
				node->cache_valid = 0;
		}
	}
	if (node->cache_valid)
		fi->keep_cache = 1;

	node->cache_valid = 1;
	pthread_mutex_unlock(&f->lock);
}

static void fuse_lib_open(fuse_req_t req, fuse_ino_t ino,
			  struct fuse_file_info *fi)
{
	struct fuse *f = req_fuse_prepare(req);
	struct fuse_intr_data d;
	char *path;
	int err;

	err = get_path(f, ino, &path);
	if (!err) {
		fuse_prepare_interrupt(f, req, &d);
		err = fuse_fs_open(f->fs, path, fi);
		if (!err) {
			if (f->conf.direct_io)
				fi->direct_io = 1;
			if (f->conf.kernel_cache)
				fi->keep_cache = 1;

			if (f->conf.auto_cache)
				open_auto_cache(f, ino, path, fi);

			if (f->conf.no_rofd_flush &&
			    (fi->flags & O_ACCMODE) == O_RDONLY)
				fi->noflush = 1;

			if (fi->direct_io && f->conf.parallel_direct_writes)
				fi->parallel_direct_writes = 1;

		}
		fuse_finish_interrupt(f, req, &d);
	}
	if (!err) {
		pthread_mutex_lock(&f->lock);
		get_node(f, ino)->open_count++;
		pthread_mutex_unlock(&f->lock);
		if (fuse_reply_open(req, fi) == -ENOENT) {
			/* The open syscall was interrupted, so it
			   must be cancelled */
			fuse_do_release(f, ino, path, fi);
		}
	} else
		reply_err(req, err);

	free_path(f, ino, path);
}

static void fuse_lib_read(fuse_req_t req, fuse_ino_t ino, size_t size,
			  off_t off, struct fuse_file_info *fi)
{
	struct fuse *f = req_fuse_prepare(req);
	struct fuse_bufvec *buf = NULL;
	char *path;
	int res;

	res = get_path_nullok(f, ino, &path);
	if (res == 0) {
		struct fuse_intr_data d;

		fuse_prepare_interrupt(f, req, &d);
		res = fuse_fs_read_buf(f->fs, path, &buf, size, off, fi);
		fuse_finish_interrupt(f, req, &d);
		free_path(f, ino, path);
	}

	if (res == 0)
		fuse_reply_data(req, buf, FUSE_BUF_SPLICE_MOVE);
	else
		reply_err(req, res);

	fuse_free_buf(buf);
}

static void fuse_lib_write_buf(fuse_req_t req, fuse_ino_t ino,
			       struct fuse_bufvec *buf, off_t off,
			       struct fuse_file_info *fi)
{
	struct fuse *f = req_fuse_prepare(req);
	char *path;
	int res;

	res = get_path_nullok(f, ino, &path);
	if (res == 0) {
		struct fuse_intr_data d;

		fuse_prepare_interrupt(f, req, &d);
		res = fuse_fs_write_buf(f->fs, path, buf, off, fi);
		fuse_finish_interrupt(f, req, &d);
		free_path(f, ino, path);
	}

	if (res >= 0)
		fuse_reply_write(req, res);
	else
		reply_err(req, res);
}

static void fuse_lib_fsync(fuse_req_t req, fuse_ino_t ino, int datasync,
			   struct fuse_file_info *fi)
{
	struct fuse *f = req_fuse_prepare(req);
	char *path;
	int err;

	err = get_path_nullok(f, ino, &path);
	if (!err) {
		struct fuse_intr_data d;

		fuse_prepare_interrupt(f, req, &d);
		err = fuse_fs_fsync(f->fs, path, datasync, fi);
		fuse_finish_interrupt(f, req, &d);
		free_path(f, ino, path);
	}
	reply_err(req, err);
}

static struct fuse_dh *get_dirhandle(const struct fuse_file_info *llfi,
				     struct fuse_file_info *fi)
{
	struct fuse_dh *dh = (struct fuse_dh *) (uintptr_t) llfi->fh;
	memset(fi, 0, sizeof(struct fuse_file_info));
	fi->fh = dh->fh;
	return dh;
}

static void fuse_lib_opendir(fuse_req_t req, fuse_ino_t ino,
			     struct fuse_file_info *llfi)
{
	struct fuse *f = req_fuse_prepare(req);
	struct fuse_intr_data d;
	struct fuse_dh *dh;
	struct fuse_file_info fi;
	char *path;
	int err;

	dh = (struct fuse_dh *) malloc(sizeof(struct fuse_dh));
	if (dh == NULL) {
		reply_err(req, -ENOMEM);
		return;
	}
	memset(dh, 0, sizeof(struct fuse_dh));
	dh->fuse = f;
	dh->contents = NULL;
	dh->first = NULL;
	dh->len = 0;
	dh->filled = 0;
	dh->nodeid = ino;
	pthread_mutex_init(&dh->lock, NULL);

	llfi->fh = (uintptr_t) dh;

	memset(&fi, 0, sizeof(fi));
	fi.flags = llfi->flags;

	err = get_path(f, ino, &path);
	if (!err) {
		fuse_prepare_interrupt(f, req, &d);
		err = fuse_fs_opendir(f->fs, path, &fi);
		fuse_finish_interrupt(f, req, &d);
		dh->fh = fi.fh;
		llfi->cache_readdir = fi.cache_readdir;
		llfi->keep_cache = fi.keep_cache;
	}
	if (!err) {
		if (fuse_reply_open(req, llfi) == -ENOENT) {
			/* The opendir syscall was interrupted, so it
			   must be cancelled */
			fuse_fs_releasedir(f->fs, path, &fi);
			pthread_mutex_destroy(&dh->lock);
			free(dh);
		}
	} else {
		reply_err(req, err);
		pthread_mutex_destroy(&dh->lock);
		free(dh);
	}
	free_path(f, ino, path);
}

static int extend_contents(struct fuse_dh *dh, unsigned minsize)
{
	if (minsize > dh->size) {
		char *newptr;
		unsigned newsize = dh->size;
		if (!newsize)
			newsize = 1024;
		while (newsize < minsize) {
			if (newsize >= 0x80000000)
				newsize = 0xffffffff;
			else
				newsize *= 2;
		}

		newptr = (char *) realloc(dh->contents, newsize);
		if (!newptr) {
			dh->error = -ENOMEM;
			return -1;
		}
		dh->contents = newptr;
		dh->size = newsize;
	}
	return 0;
}

static int fuse_add_direntry_to_dh(struct fuse_dh *dh, const char *name,
				   struct stat *st)
{
	struct fuse_direntry *de;

	de = malloc(sizeof(struct fuse_direntry));
	if (!de) {
		dh->error = -ENOMEM;
		return -1;
	}
	de->name = strdup(name);
	if (!de->name) {
		dh->error = -ENOMEM;
		free(de);
		return -1;
	}
	de->stat = *st;
	de->next = NULL;

	*dh->last = de;
	dh->last = &de->next;

	return 0;
}

static fuse_ino_t lookup_nodeid(struct fuse *f, fuse_ino_t parent,
				const char *name)
{
	struct node *node;
	fuse_ino_t res = FUSE_UNKNOWN_INO;

	pthread_mutex_lock(&f->lock);
	node = lookup_node(f, parent, name);
	if (node)
		res = node->nodeid;
	pthread_mutex_unlock(&f->lock);

	return res;
}

static int fill_dir(void *dh_, const char *name, const struct stat *statp,
		    off_t off, enum fuse_fill_dir_flags flags)
{
	struct fuse_dh *dh = (struct fuse_dh *) dh_;
	struct stat stbuf;

	if ((flags & ~FUSE_FILL_DIR_PLUS) != 0) {
		dh->error = -EIO;
		return 1;
	}

	if (statp)
		stbuf = *statp;
	else {
		memset(&stbuf, 0, sizeof(stbuf));
		stbuf.st_ino = FUSE_UNKNOWN_INO;
	}

	if (!dh->fuse->conf.use_ino) {
		stbuf.st_ino = FUSE_UNKNOWN_INO;
		if (dh->fuse->conf.readdir_ino) {
			stbuf.st_ino = (ino_t)
				lookup_nodeid(dh->fuse, dh->nodeid, name);
		}
	}

	if (off) {
		size_t newlen;

		if (dh->filled) {
			dh->error = -EIO;
			return 1;
		}

		if (dh->first) {
			dh->error = -EIO;
			return 1;
		}

		if (extend_contents(dh, dh->needlen) == -1)
			return 1;

		newlen = dh->len +
			fuse_add_direntry(dh->req, dh->contents + dh->len,
					  dh->needlen - dh->len, name,
					  &stbuf, off);
		if (newlen > dh->needlen)
			return 1;

		dh->len = newlen;
	} else {
		dh->filled = 1;

		if (fuse_add_direntry_to_dh(dh, name, &stbuf) == -1)
			return 1;
	}
	return 0;
}

static int is_dot_or_dotdot(const char *name)
{
	return name[0] == '.' && (name[1] == '\0' ||
				  (name[1] == '.' && name[2] == '\0'));
}

static int fill_dir_plus(void *dh_, const char *name, const struct stat *statp,
			 off_t off, enum fuse_fill_dir_flags flags)
{
	struct fuse_dh *dh = (struct fuse_dh *) dh_;
	struct fuse_entry_param e = {
		/* ino=0 tells the kernel to ignore readdirplus stat info */
		.ino = 0,
	};
	struct fuse *f = dh->fuse;
	int res;

	if ((flags & ~FUSE_FILL_DIR_PLUS) != 0) {
		dh->error = -EIO;
		return 1;
	}

	if (statp && (flags & FUSE_FILL_DIR_PLUS)) {
		e.attr = *statp;

		if (!is_dot_or_dotdot(name)) {
			res = do_lookup(f, dh->nodeid, name, &e);
			if (res) {
				dh->error = res;
				return 1;
			}
		}
	} else {
		e.attr.st_ino = FUSE_UNKNOWN_INO;
		if (statp) {
			e.attr.st_mode = statp->st_mode;
			if (f->conf.use_ino)
				e.attr.st_ino = statp->st_ino;
		}
		if (!f->conf.use_ino && f->conf.readdir_ino) {
			e.attr.st_ino = (ino_t)
				lookup_nodeid(f, dh->nodeid, name);
		}
	}

	if (off) {
		size_t newlen;

		if (dh->filled) {
			dh->error = -EIO;
			return 1;
		}

		if (dh->first) {
			dh->error = -EIO;
			return 1;
		}
		if (extend_contents(dh, dh->needlen) == -1)
			return 1;

		newlen = dh->len +
			fuse_add_direntry_plus(dh->req, dh->contents + dh->len,
					       dh->needlen - dh->len, name,
					       &e, off);
		if (newlen > dh->needlen)
			return 1;
		dh->len = newlen;
	} else {
		dh->filled = 1;

		if (fuse_add_direntry_to_dh(dh, name, &e.attr) == -1)
			return 1;
	}

	return 0;
}

static void free_direntries(struct fuse_direntry *de)
{
	while (de) {
		struct fuse_direntry *next = de->next;
		free(de->name);
		free(de);
		de = next;
	}
}

static int readdir_fill(struct fuse *f, fuse_req_t req, fuse_ino_t ino,
			size_t size, off_t off, struct fuse_dh *dh,
			struct fuse_file_info *fi,
			enum fuse_readdir_flags flags)
{
	char *path;
	int err;

	if (f->fs->op.readdir)
		err = get_path_nullok(f, ino, &path);
	else
		err = get_path(f, ino, &path);
	if (!err) {
		struct fuse_intr_data d;
		fuse_fill_dir_t filler = fill_dir;

		if (flags & FUSE_READDIR_PLUS)
			filler = fill_dir_plus;

		free_direntries(dh->first);
		dh->first = NULL;
		dh->last = &dh->first;
		dh->len = 0;
		dh->error = 0;
		dh->needlen = size;
		dh->filled = 0;
		dh->req = req;
		fuse_prepare_interrupt(f, req, &d);
		err = fuse_fs_readdir(f->fs, path, dh, filler, off, fi, flags);
		fuse_finish_interrupt(f, req, &d);
		dh->req = NULL;
		if (!err)
			err = dh->error;
		if (err)
			dh->filled = 0;
		free_path(f, ino, path);
	}
	return err;
}

static int readdir_fill_from_list(fuse_req_t req, struct fuse_dh *dh,
				  off_t off, enum fuse_readdir_flags flags)
{
	off_t pos;
	struct fuse_direntry *de = dh->first;

	dh->len = 0;

	if (extend_contents(dh, dh->needlen) == -1)
		return dh->error;

	for (pos = 0; pos < off; pos++) {
		if (!de)
			break;

		de = de->next;
	}
	while (de) {
		char *p = dh->contents + dh->len;
		unsigned rem = dh->needlen - dh->len;
		unsigned thislen;
		unsigned newlen;
		pos++;

		if (flags & FUSE_READDIR_PLUS) {
			struct fuse_entry_param e = {
				.ino = 0,
				.attr = de->stat,
			};
			thislen = fuse_add_direntry_plus(req, p, rem,
							 de->name, &e, pos);
		} else {
			thislen = fuse_add_direntry(req, p, rem,
						    de->name, &de->stat, pos);
		}
		newlen = dh->len + thislen;
		if (newlen > dh->needlen)
			break;
		dh->len = newlen;
		de = de->next;
	}
	return 0;
}

static void fuse_readdir_common(fuse_req_t req, fuse_ino_t ino, size_t size,
				off_t off, struct fuse_file_info *llfi,
				enum fuse_readdir_flags flags)
{
	struct fuse *f = req_fuse_prepare(req);
	struct fuse_file_info fi;
	struct fuse_dh *dh = get_dirhandle(llfi, &fi);
	int err;

	pthread_mutex_lock(&dh->lock);
	/* According to SUS, directory contents need to be refreshed on
	   rewinddir() */
	if (!off)
		dh->filled = 0;

	if (!dh->filled) {
		err = readdir_fill(f, req, ino, size, off, dh, &fi, flags);
		if (err) {
			reply_err(req, err);
			goto out;
		}
	}
	if (dh->filled) {
		dh->needlen = size;
		err = readdir_fill_from_list(req, dh, off, flags);
		if (err) {
			reply_err(req, err);
			goto out;
		}
	}
	fuse_reply_buf(req, dh->contents, dh->len);
out:
	pthread_mutex_unlock(&dh->lock);
}

static void fuse_lib_readdir(fuse_req_t req, fuse_ino_t ino, size_t size,
			     off_t off, struct fuse_file_info *llfi)
{
	fuse_readdir_common(req, ino, size, off, llfi, 0);
}

static void fuse_lib_readdirplus(fuse_req_t req, fuse_ino_t ino, size_t size,
				  off_t off, struct fuse_file_info *llfi)
{
	fuse_readdir_common(req, ino, size, off, llfi, FUSE_READDIR_PLUS);
}

static void fuse_lib_releasedir(fuse_req_t req, fuse_ino_t ino,
				struct fuse_file_info *llfi)
{
	struct fuse *f = req_fuse_prepare(req);
	struct fuse_intr_data d;
	struct fuse_file_info fi;
	struct fuse_dh *dh = get_dirhandle(llfi, &fi);
	char *path;

	get_path_nullok(f, ino, &path);

	fuse_prepare_interrupt(f, req, &d);
	fuse_fs_releasedir(f->fs, path, &fi);
	fuse_finish_interrupt(f, req, &d);
	free_path(f, ino, path);

	pthread_mutex_lock(&dh->lock);
	pthread_mutex_unlock(&dh->lock);
	pthread_mutex_destroy(&dh->lock);
	free_direntries(dh->first);
	free(dh->contents);
	free(dh);
	reply_err(req, 0);
}

static void fuse_lib_fsyncdir(fuse_req_t req, fuse_ino_t ino, int datasync,
			      struct fuse_file_info *llfi)
{
	struct fuse *f = req_fuse_prepare(req);
	struct fuse_file_info fi;
	char *path;
	int err;

	get_dirhandle(llfi, &fi);

	err = get_path_nullok(f, ino, &path);
	if (!err) {
		struct fuse_intr_data d;
		fuse_prepare_interrupt(f, req, &d);
		err = fuse_fs_fsyncdir(f->fs, path, datasync, &fi);
		fuse_finish_interrupt(f, req, &d);
		free_path(f, ino, path);
	}
	reply_err(req, err);
}

static void fuse_lib_statfs(fuse_req_t req, fuse_ino_t ino)
{
	struct fuse *f = req_fuse_prepare(req);
	struct statvfs buf;
	char *path = NULL;
	int err = 0;

	memset(&buf, 0, sizeof(buf));
	if (ino)
		err = get_path(f, ino, &path);

	if (!err) {
		struct fuse_intr_data d;
		fuse_prepare_interrupt(f, req, &d);
		err = fuse_fs_statfs(f->fs, path ? path : "/", &buf);
		fuse_finish_interrupt(f, req, &d);
		free_path(f, ino, path);
	}

	if (!err)
		fuse_reply_statfs(req, &buf);
	else
		reply_err(req, err);
}

static void fuse_lib_setxattr(fuse_req_t req, fuse_ino_t ino, const char *name,
			      const char *value, size_t size, int flags)
{
	struct fuse *f = req_fuse_prepare(req);
	char *path;
	int err;

	err = get_path(f, ino, &path);
	if (!err) {
		struct fuse_intr_data d;
		fuse_prepare_interrupt(f, req, &d);
		err = fuse_fs_setxattr(f->fs, path, name, value, size, flags);
		fuse_finish_interrupt(f, req, &d);
		free_path(f, ino, path);
	}
	reply_err(req, err);
}

static int common_getxattr(struct fuse *f, fuse_req_t req, fuse_ino_t ino,
			   const char *name, char *value, size_t size)
{
	int err;
	char *path;

	err = get_path(f, ino, &path);
	if (!err) {
		struct fuse_intr_data d;
		fuse_prepare_interrupt(f, req, &d);
		err = fuse_fs_getxattr(f->fs, path, name, value, size);
		fuse_finish_interrupt(f, req, &d);
		free_path(f, ino, path);
	}
	return err;
}

static void fuse_lib_getxattr(fuse_req_t req, fuse_ino_t ino, const char *name,
			      size_t size)
{
	struct fuse *f = req_fuse_prepare(req);
	int res;

	if (size) {
		char *value = (char *) malloc(size);
		if (value == NULL) {
			reply_err(req, -ENOMEM);
			return;
		}
		res = common_getxattr(f, req, ino, name, value, size);
		if (res > 0)
			fuse_reply_buf(req, value, res);
		else
			reply_err(req, res);
		free(value);
	} else {
		res = common_getxattr(f, req, ino, name, NULL, 0);
		if (res >= 0)
			fuse_reply_xattr(req, res);
		else
			reply_err(req, res);
	}
}

static int common_listxattr(struct fuse *f, fuse_req_t req, fuse_ino_t ino,
			    char *list, size_t size)
{
	char *path;
	int err;

	err = get_path(f, ino, &path);
	if (!err) {
		struct fuse_intr_data d;
		fuse_prepare_interrupt(f, req, &d);
		err = fuse_fs_listxattr(f->fs, path, list, size);
		fuse_finish_interrupt(f, req, &d);
		free_path(f, ino, path);
	}
	return err;
}

static void fuse_lib_listxattr(fuse_req_t req, fuse_ino_t ino, size_t size)
{
	struct fuse *f = req_fuse_prepare(req);
	int res;

	if (size) {
		char *list = (char *) malloc(size);
		if (list == NULL) {
			reply_err(req, -ENOMEM);
			return;
		}
		res = common_listxattr(f, req, ino, list, size);
		if (res > 0)
			fuse_reply_buf(req, list, res);
		else
			reply_err(req, res);
		free(list);
	} else {
		res = common_listxattr(f, req, ino, NULL, 0);
		if (res >= 0)
			fuse_reply_xattr(req, res);
		else
			reply_err(req, res);
	}
}

static void fuse_lib_removexattr(fuse_req_t req, fuse_ino_t ino,
				 const char *name)
{
	struct fuse *f = req_fuse_prepare(req);
	char *path;
	int err;

	err = get_path(f, ino, &path);
	if (!err) {
		struct fuse_intr_data d;
		fuse_prepare_interrupt(f, req, &d);
		err = fuse_fs_removexattr(f->fs, path, name);
		fuse_finish_interrupt(f, req, &d);
		free_path(f, ino, path);
	}
	reply_err(req, err);
}

static struct lock *locks_conflict(struct node *node, const struct lock *lock)
{
	struct lock *l;

	for (l = node->locks; l; l = l->next)
		if (l->owner != lock->owner &&
		    lock->start <= l->end && l->start <= lock->end &&
		    (l->type == F_WRLCK || lock->type == F_WRLCK))
			break;

	return l;
}

static void delete_lock(struct lock **lockp)
{
	struct lock *l = *lockp;
	*lockp = l->next;
	free(l);
}

static void insert_lock(struct lock **pos, struct lock *lock)
{
	lock->next = *pos;
	*pos = lock;
}

static int locks_insert(struct node *node, struct lock *lock)
{
	struct lock **lp;
	struct lock *newl1 = NULL;
	struct lock *newl2 = NULL;

	if (lock->type != F_UNLCK || lock->start != 0 ||
	    lock->end != OFFSET_MAX) {
		newl1 = malloc(sizeof(struct lock));
		newl2 = malloc(sizeof(struct lock));

		if (!newl1 || !newl2) {
			free(newl1);
			free(newl2);
			return -ENOLCK;
		}
	}

	for (lp = &node->locks; *lp;) {
		struct lock *l = *lp;
		if (l->owner != lock->owner)
			goto skip;

		if (lock->type == l->type) {
			if (l->end < lock->start - 1)
				goto skip;
			if (lock->end < l->start - 1)
				break;
			if (l->start <= lock->start && lock->end <= l->end)
				goto out;
			if (l->start < lock->start)
				lock->start = l->start;
			if (lock->end < l->end)
				lock->end = l->end;
			goto delete;
		} else {
			if (l->end < lock->start)
				goto skip;
			if (lock->end < l->start)
				break;
			if (lock->start <= l->start && l->end <= lock->end)
				goto delete;
			if (l->end <= lock->end) {
				l->end = lock->start - 1;
				goto skip;
			}
			if (lock->start <= l->start) {
				l->start = lock->end + 1;
				break;
			}
			*newl2 = *l;
			newl2->start = lock->end + 1;
			l->end = lock->start - 1;
			insert_lock(&l->next, newl2);
			newl2 = NULL;
		}
	skip:
		lp = &l->next;
		continue;

	delete:
		delete_lock(lp);
	}
	if (lock->type != F_UNLCK) {
		*newl1 = *lock;
		insert_lock(lp, newl1);
		newl1 = NULL;
	}
out:
	free(newl1);
	free(newl2);
	return 0;
}

static void flock_to_lock(struct flock *flock, struct lock *lock)
{
	memset(lock, 0, sizeof(struct lock));
	lock->type = flock->l_type;
	lock->start = flock->l_start;
	lock->end =
		flock->l_len ? flock->l_start + flock->l_len - 1 : OFFSET_MAX;
	lock->pid = flock->l_pid;
}

static void lock_to_flock(struct lock *lock, struct flock *flock)
{
	flock->l_type = lock->type;
	flock->l_start = lock->start;
	flock->l_len =
		(lock->end == OFFSET_MAX) ? 0 : lock->end - lock->start + 1;
	flock->l_pid = lock->pid;
}

static int fuse_flush_common(struct fuse *f, fuse_req_t req, fuse_ino_t ino,
			     const char *path, struct fuse_file_info *fi)
{
	struct fuse_intr_data d;
	struct flock lock;
	struct lock l;
	int err;
	int errlock;

	fuse_prepare_interrupt(f, req, &d);
	memset(&lock, 0, sizeof(lock));
	lock.l_type = F_UNLCK;
	lock.l_whence = SEEK_SET;
	err = fuse_fs_flush(f->fs, path, fi);
	errlock = fuse_fs_lock(f->fs, path, fi, F_SETLK, &lock);
	fuse_finish_interrupt(f, req, &d);

	if (errlock != -ENOSYS) {
		flock_to_lock(&lock, &l);
		l.owner = fi->lock_owner;
		pthread_mutex_lock(&f->lock);
		locks_insert(get_node(f, ino), &l);
		pthread_mutex_unlock(&f->lock);

		/* if op.lock() is defined FLUSH is needed regardless
		   of op.flush() */
		if (err == -ENOSYS)
			err = 0;
	}
	return err;
}

static void fuse_lib_release(fuse_req_t req, fuse_ino_t ino,
			     struct fuse_file_info *fi)
{
	struct fuse *f = req_fuse_prepare(req);
	struct fuse_intr_data d;
	char *path;
	int err = 0;

	get_path_nullok(f, ino, &path);
	if (fi->flush) {
		err = fuse_flush_common(f, req, ino, path, fi);
		if (err == -ENOSYS)
			err = 0;
	}

	fuse_prepare_interrupt(f, req, &d);
	fuse_do_release(f, ino, path, fi);
	fuse_finish_interrupt(f, req, &d);
	free_path(f, ino, path);

	reply_err(req, err);
}

static void fuse_lib_flush(fuse_req_t req, fuse_ino_t ino,
			   struct fuse_file_info *fi)
{
	struct fuse *f = req_fuse_prepare(req);
	char *path;
	int err;

	get_path_nullok(f, ino, &path);
	err = fuse_flush_common(f, req, ino, path, fi);
	free_path(f, ino, path);

	reply_err(req, err);
}

static int fuse_lock_common(fuse_req_t req, fuse_ino_t ino,
			    struct fuse_file_info *fi, struct flock *lock,
			    int cmd)
{
	struct fuse *f = req_fuse_prepare(req);
	char *path;
	int err;

	err = get_path_nullok(f, ino, &path);
	if (!err) {
		struct fuse_intr_data d;
		fuse_prepare_interrupt(f, req, &d);
		err = fuse_fs_lock(f->fs, path, fi, cmd, lock);
		fuse_finish_interrupt(f, req, &d);
		free_path(f, ino, path);
	}
	return err;
}

static void fuse_lib_getlk(fuse_req_t req, fuse_ino_t ino,
			   struct fuse_file_info *fi, struct flock *lock)
{
	int err;
	struct lock l;
	struct lock *conflict;
	struct fuse *f = req_fuse(req);

	flock_to_lock(lock, &l);
	l.owner = fi->lock_owner;
	pthread_mutex_lock(&f->lock);
	conflict = locks_conflict(get_node(f, ino), &l);
	if (conflict)
		lock_to_flock(conflict, lock);
	pthread_mutex_unlock(&f->lock);
	if (!conflict)
		err = fuse_lock_common(req, ino, fi, lock, F_GETLK);
	else
		err = 0;

	if (!err)
		fuse_reply_lock(req, lock);
	else
		reply_err(req, err);
}

static void fuse_lib_setlk(fuse_req_t req, fuse_ino_t ino,
			   struct fuse_file_info *fi, struct flock *lock,
			   int sleep)
{
	int err = fuse_lock_common(req, ino, fi, lock,
				   sleep ? F_SETLKW : F_SETLK);
	if (!err) {
		struct fuse *f = req_fuse(req);
		struct lock l;
		flock_to_lock(lock, &l);
		l.owner = fi->lock_owner;
		pthread_mutex_lock(&f->lock);
		locks_insert(get_node(f, ino), &l);
		pthread_mutex_unlock(&f->lock);
	}
	reply_err(req, err);
}

static void fuse_lib_flock(fuse_req_t req, fuse_ino_t ino,
			   struct fuse_file_info *fi, int op)
{
	struct fuse *f = req_fuse_prepare(req);
	char *path;
	int err;

	err = get_path_nullok(f, ino, &path);
	if (err == 0) {
		struct fuse_intr_data d;
		fuse_prepare_interrupt(f, req, &d);
		err = fuse_fs_flock(f->fs, path, fi, op);
		fuse_finish_interrupt(f, req, &d);
		free_path(f, ino, path);
	}
	reply_err(req, err);
}

static void fuse_lib_bmap(fuse_req_t req, fuse_ino_t ino, size_t blocksize,
			  uint64_t idx)
{
	struct fuse *f = req_fuse_prepare(req);
	struct fuse_intr_data d;
	char *path;
	int err;

	err = get_path(f, ino, &path);
	if (!err) {
		fuse_prepare_interrupt(f, req, &d);
		err = fuse_fs_bmap(f->fs, path, blocksize, &idx);
		fuse_finish_interrupt(f, req, &d);
		free_path(f, ino, path);
	}
	if (!err)
		fuse_reply_bmap(req, idx);
	else
		reply_err(req, err);
}

static void fuse_lib_ioctl(fuse_req_t req, fuse_ino_t ino, unsigned int cmd,
			   void *arg, struct fuse_file_info *llfi,
			   unsigned int flags, const void *in_buf,
			   size_t in_bufsz, size_t out_bufsz)
{
	struct fuse *f = req_fuse_prepare(req);
	struct fuse_intr_data d;
	struct fuse_file_info fi;
	char *path, *out_buf = NULL;
	int err;

	err = -EPERM;
	if (flags & FUSE_IOCTL_UNRESTRICTED)
		goto err;

	if (flags & FUSE_IOCTL_DIR)
		get_dirhandle(llfi, &fi);
	else
		fi = *llfi;

	if (out_bufsz) {
		err = -ENOMEM;
		out_buf = malloc(out_bufsz);
		if (!out_buf)
			goto err;
	}

	assert(!in_bufsz || !out_bufsz || in_bufsz == out_bufsz);
	if (out_buf && in_bufsz)
		memcpy(out_buf, in_buf, in_bufsz);

	err = get_path_nullok(f, ino, &path);
	if (err)
		goto err;

	fuse_prepare_interrupt(f, req, &d);

	err = fuse_fs_ioctl(f->fs, path, cmd, arg, &fi, flags,
			    out_buf ? out_buf : (void *)in_buf);

	fuse_finish_interrupt(f, req, &d);
	free_path(f, ino, path);

	if (err < 0)
		goto err;
	fuse_reply_ioctl(req, err, out_buf, out_bufsz);
	goto out;
err:
	reply_err(req, err);
out:
	free(out_buf);
}

static void fuse_lib_poll(fuse_req_t req, fuse_ino_t ino,
			  struct fuse_file_info *fi, struct fuse_pollhandle *ph)
{
	struct fuse *f = req_fuse_prepare(req);
	struct fuse_intr_data d;
	char *path;
	int err;
	unsigned revents = 0;

	err = get_path_nullok(f, ino, &path);
	if (!err) {
		fuse_prepare_interrupt(f, req, &d);
		err = fuse_fs_poll(f->fs, path, fi, ph, &revents);
		fuse_finish_interrupt(f, req, &d);
		free_path(f, ino, path);
	}
	if (!err)
		fuse_reply_poll(req, revents);
	else
		reply_err(req, err);
}

static void fuse_lib_fallocate(fuse_req_t req, fuse_ino_t ino, int mode,
		off_t offset, off_t length, struct fuse_file_info *fi)
{
	struct fuse *f = req_fuse_prepare(req);
	struct fuse_intr_data d;
	char *path;
	int err;

	err = get_path_nullok(f, ino, &path);
	if (!err) {
		fuse_prepare_interrupt(f, req, &d);
		err = fuse_fs_fallocate(f->fs, path, mode, offset, length, fi);
		fuse_finish_interrupt(f, req, &d);
		free_path(f, ino, path);
	}
	reply_err(req, err);
}

static void fuse_lib_copy_file_range(fuse_req_t req, fuse_ino_t nodeid_in,
				     off_t off_in, struct fuse_file_info *fi_in,
				     fuse_ino_t nodeid_out, off_t off_out,
				     struct fuse_file_info *fi_out, size_t len,
				     int flags)
{
	struct fuse *f = req_fuse_prepare(req);
	struct fuse_intr_data d;
	char *path_in, *path_out;
	int err;
	ssize_t res;

	err = get_path_nullok(f, nodeid_in, &path_in);
	if (err) {
		reply_err(req, err);
		return;
	}

	err = get_path_nullok(f, nodeid_out, &path_out);
	if (err) {
		free_path(f, nodeid_in, path_in);
		reply_err(req, err);
		return;
	}

	fuse_prepare_interrupt(f, req, &d);
	res = fuse_fs_copy_file_range(f->fs, path_in, fi_in, off_in, path_out,
				      fi_out, off_out, len, flags);
	fuse_finish_interrupt(f, req, &d);

	if (res >= 0)
		fuse_reply_write(req, res);
	else
		reply_err(req, res);

	free_path(f, nodeid_in, path_in);
	free_path(f, nodeid_out, path_out);
}

static void fuse_lib_lseek(fuse_req_t req, fuse_ino_t ino, off_t off, int whence,
			   struct fuse_file_info *fi)
{
	struct fuse *f = req_fuse_prepare(req);
	struct fuse_intr_data d;
	char *path;
	int err;
	off_t res;

	err = get_path(f, ino, &path);
	if (err) {
		reply_err(req, err);
		return;
	}

	fuse_prepare_interrupt(f, req, &d);
	res = fuse_fs_lseek(f->fs, path, off, whence, fi);
	fuse_finish_interrupt(f, req, &d);
	free_path(f, ino, path);
	if (res >= 0)
		fuse_reply_lseek(req, res);
	else
		reply_err(req, res);
}

static int clean_delay(struct fuse *f)
{
	/*
	 * This is calculating the delay between clean runs.  To
	 * reduce the number of cleans we are doing them 10 times
	 * within the remember window.
	 */
	int min_sleep = 60;
	int max_sleep = 3600;
	int sleep_time = f->conf.remember / 10;

	if (sleep_time > max_sleep)
		return max_sleep;
	if (sleep_time < min_sleep)
		return min_sleep;
	return sleep_time;
}

int fuse_clean_cache(struct fuse *f)
{
	struct node_lru *lnode;
	struct list_head *curr, *next;
	struct node *node;
	struct timespec now;

	pthread_mutex_lock(&f->lock);

	curr_time(&now);

	for (curr = f->lru_table.next; curr != &f->lru_table; curr = next) {
		double age;

		next = curr->next;
		lnode = list_entry(curr, struct node_lru, lru);
		node = &lnode->node;

		age = diff_timespec(&now, &lnode->forget_time);
		if (age <= f->conf.remember)
			break;

		assert(node->nlookup == 1);

		/* Don't forget active directories */
		if (node->refctr > 1)
			continue;

		node->nlookup = 0;
		unhash_name(f, node);
		unref_node(f, node);
	}
	pthread_mutex_unlock(&f->lock);

	return clean_delay(f);
}

static struct fuse_lowlevel_ops fuse_path_ops = {
	.init = fuse_lib_init,
	.destroy = fuse_lib_destroy,
	.lookup = fuse_lib_lookup,
	.forget = fuse_lib_forget,
	.forget_multi = fuse_lib_forget_multi,
	.getattr = fuse_lib_getattr,
	.setattr = fuse_lib_setattr,
	.access = fuse_lib_access,
	.readlink = fuse_lib_readlink,
	.mknod = fuse_lib_mknod,
	.mkdir = fuse_lib_mkdir,
	.unlink = fuse_lib_unlink,
	.rmdir = fuse_lib_rmdir,
	.symlink = fuse_lib_symlink,
	.rename = fuse_lib_rename,
	.link = fuse_lib_link,
	.create = fuse_lib_create,
	.open = fuse_lib_open,
	.read = fuse_lib_read,
	.write_buf = fuse_lib_write_buf,
	.flush = fuse_lib_flush,
	.release = fuse_lib_release,
	.fsync = fuse_lib_fsync,
	.opendir = fuse_lib_opendir,
	.readdir = fuse_lib_readdir,
	.readdirplus = fuse_lib_readdirplus,
	.releasedir = fuse_lib_releasedir,
	.fsyncdir = fuse_lib_fsyncdir,
	.statfs = fuse_lib_statfs,
	.setxattr = fuse_lib_setxattr,
	.getxattr = fuse_lib_getxattr,
	.listxattr = fuse_lib_listxattr,
	.removexattr = fuse_lib_removexattr,
	.getlk = fuse_lib_getlk,
	.setlk = fuse_lib_setlk,
	.flock = fuse_lib_flock,
	.bmap = fuse_lib_bmap,
	.ioctl = fuse_lib_ioctl,
	.poll = fuse_lib_poll,
	.fallocate = fuse_lib_fallocate,
	.copy_file_range = fuse_lib_copy_file_range,
	.lseek = fuse_lib_lseek,
};

int fuse_notify_poll(struct fuse_pollhandle *ph)
{
	return fuse_lowlevel_notify_poll(ph);
}

struct fuse_session *fuse_get_session(struct fuse *f)
{
	return f->se;
}

static int fuse_session_loop_remember(struct fuse *f)
{
	struct fuse_session *se = f->se;
	int res = 0;
	struct timespec now;
	time_t next_clean;
	struct pollfd fds = {
		.fd = se->fd,
		.events = POLLIN
	};
	struct fuse_buf fbuf = {
		.mem = NULL,
	};

	curr_time(&now);
	next_clean = now.tv_sec;
	while (!fuse_session_exited(se)) {
		unsigned timeout;

		curr_time(&now);
		if (now.tv_sec < next_clean)
			timeout = next_clean - now.tv_sec;
		else
			timeout = 0;

		res = poll(&fds, 1, timeout * 1000);
		if (res == -1) {
			if (errno == EINTR)
				continue;
			else
				break;
		} else if (res > 0) {
			res = fuse_session_receive_buf_int(se, &fbuf, NULL);

			if (res == -EINTR)
				continue;
			if (res <= 0)
				break;

			fuse_session_process_buf_int(se, &fbuf, NULL);
		} else {
			timeout = fuse_clean_cache(f);
			curr_time(&now);
			next_clean = now.tv_sec + timeout;
		}
	}

	free(fbuf.mem);
	fuse_session_reset(se);
	return res < 0 ? -1 : 0;
}

int fuse_loop(struct fuse *f)
{
	if (!f)
		return -1;

	if (lru_enabled(f))
		return fuse_session_loop_remember(f);

	return fuse_session_loop(f->se);
}

FUSE_SYMVER("fuse_loop_mt_312", "fuse_loop_mt@@FUSE_3.12")
int fuse_loop_mt_312(struct fuse *f, struct fuse_loop_config *config)
{
	if (f == NULL)
		return -1;

	int res = fuse_start_cleanup_thread(f);
	if (res)
		return -1;

	res = fuse_session_loop_mt_312(fuse_get_session(f), config);
	fuse_stop_cleanup_thread(f);
	return res;
}

int fuse_loop_mt_32(struct fuse *f, struct fuse_loop_config_v1 *config_v1);
FUSE_SYMVER("fuse_loop_mt_32", "fuse_loop_mt@FUSE_3.2")
int fuse_loop_mt_32(struct fuse *f, struct fuse_loop_config_v1 *config_v1)
{
	struct fuse_loop_config *config = fuse_loop_cfg_create();
	if (config == NULL)
		return ENOMEM;

	fuse_loop_cfg_convert(config, config_v1);

	int res = fuse_loop_mt_312(f, config);

	fuse_loop_cfg_destroy(config);

	return res;
}

int fuse_loop_mt_31(struct fuse *f, int clone_fd);
FUSE_SYMVER("fuse_loop_mt_31", "fuse_loop_mt@FUSE_3.0")
int fuse_loop_mt_31(struct fuse *f, int clone_fd)
{
	int err;
	struct fuse_loop_config *config = fuse_loop_cfg_create();

	if (config == NULL)
		return ENOMEM;

	fuse_loop_cfg_set_clone_fd(config, clone_fd);

	err = fuse_loop_mt_312(f, config);

	fuse_loop_cfg_destroy(config);

	return err;
}

void fuse_exit(struct fuse *f)
{
	fuse_session_exit(f->se);
}

struct fuse_context *fuse_get_context(void)
{
	struct fuse_context_i *c = fuse_get_context_internal();

	if (c)
		return &c->ctx;
	else
		return NULL;
}

int fuse_getgroups(int size, gid_t list[])
{
	struct fuse_context_i *c = fuse_get_context_internal();
	if (!c)
		return -EINVAL;

	return fuse_req_getgroups(c->req, size, list);
}

int fuse_interrupted(void)
{
	struct fuse_context_i *c = fuse_get_context_internal();

	if (c)
		return fuse_req_interrupted(c->req);
	else
		return 0;
}

int fuse_invalidate_path(struct fuse *f, const char *path) {
	fuse_ino_t ino;
	int err = lookup_path_in_cache(f, path, &ino);
	if (err) {
		return err;
	}

	return fuse_lowlevel_notify_inval_inode(f->se, ino, 0, 0);
}

#define FUSE_LIB_OPT(t, p, v) { t, offsetof(struct fuse_config, p), v }

static const struct fuse_opt fuse_lib_opts[] = {
	FUSE_OPT_KEY("debug",		      FUSE_OPT_KEY_KEEP),
	FUSE_OPT_KEY("-d",		      FUSE_OPT_KEY_KEEP),
	FUSE_LIB_OPT("debug",		      debug, 1),
	FUSE_LIB_OPT("-d",		      debug, 1),
	FUSE_LIB_OPT("kernel_cache",	      kernel_cache, 1),
	FUSE_LIB_OPT("auto_cache",	      auto_cache, 1),
	FUSE_LIB_OPT("noauto_cache",	      auto_cache, 0),
	FUSE_LIB_OPT("no_rofd_flush",	      no_rofd_flush, 1),
	FUSE_LIB_OPT("umask=",		      set_mode, 1),
	FUSE_LIB_OPT("umask=%o",	      umask, 0),
	FUSE_LIB_OPT("uid=",		      set_uid, 1),
	FUSE_LIB_OPT("uid=%d",		      uid, 0),
	FUSE_LIB_OPT("gid=",		      set_gid, 1),
	FUSE_LIB_OPT("gid=%d",		      gid, 0),
	FUSE_LIB_OPT("entry_timeout=%lf",     entry_timeout, 0),
	FUSE_LIB_OPT("attr_timeout=%lf",      attr_timeout, 0),
	FUSE_LIB_OPT("ac_attr_timeout=%lf",   ac_attr_timeout, 0),
	FUSE_LIB_OPT("ac_attr_timeout=",      ac_attr_timeout_set, 1),
	FUSE_LIB_OPT("negative_timeout=%lf",  negative_timeout, 0),
	FUSE_LIB_OPT("noforget",              remember, -1),
	FUSE_LIB_OPT("remember=%u",           remember, 0),
	FUSE_LIB_OPT("modules=%s",	      modules, 0),
	FUSE_LIB_OPT("parallel_direct_write=%d", parallel_direct_writes, 0),
	FUSE_OPT_END
};

static int fuse_lib_opt_proc(void *data, const char *arg, int key,
			     struct fuse_args *outargs)
{
	(void) arg; (void) outargs; (void) data; (void) key;

	/* Pass through unknown options */
	return 1;
}


static const struct fuse_opt fuse_help_opts[] = {
	FUSE_LIB_OPT("modules=%s", modules, 1),
	FUSE_OPT_KEY("modules=%s", FUSE_OPT_KEY_KEEP),
	FUSE_OPT_END
};

static void print_module_help(const char *name,
			      fuse_module_factory_t *fac)
{
	struct fuse_args a = FUSE_ARGS_INIT(0, NULL);
	if (fuse_opt_add_arg(&a, "") == -1 ||
	    fuse_opt_add_arg(&a, "-h") == -1)
		return;
	printf("\nOptions for %s module:\n", name);
	(*fac)(&a, NULL);
	fuse_opt_free_args(&a);
}

void fuse_lib_help(struct fuse_args *args)
{
	/* These are not all options, but only the ones that
	   may be of interest to an end-user */
	printf(
"    -o kernel_cache        cache files in kernel\n"
"    -o [no]auto_cache      enable caching based on modification times (off)\n"
"    -o no_rofd_flush       disable flushing of read-only fd on close (off)\n"
"    -o umask=M             set file permissions (octal)\n"
"    -o uid=N               set file owner\n"
"    -o gid=N               set file group\n"
"    -o entry_timeout=T     cache timeout for names (1.0s)\n"
"    -o negative_timeout=T  cache timeout for deleted names (0.0s)\n"
"    -o attr_timeout=T      cache timeout for attributes (1.0s)\n"
"    -o ac_attr_timeout=T   auto cache timeout for attributes (attr_timeout)\n"
"    -o noforget            never forget cached inodes\n"
"    -o remember=T          remember cached inodes for T seconds (0s)\n"
"    -o modules=M1[:M2...]  names of modules to push onto filesystem stack\n");


	/* Print low-level help */
	fuse_lowlevel_help();

	/* Print help for builtin modules */
	print_module_help("subdir", &fuse_module_subdir_factory);
#ifdef HAVE_ICONV
	print_module_help("iconv", &fuse_module_iconv_factory);
#endif

	/* Parse command line options in case we need to
	   activate more modules */
	struct fuse_config conf = { .modules = NULL };
	if (fuse_opt_parse(args, &conf, fuse_help_opts,
			   fuse_lib_opt_proc) == -1
	    || !conf.modules)
		return;

	char *module;
	char *next;
	struct fuse_module *m;

	// Iterate over all modules
	for (module = conf.modules; module; module = next) {
		char *p;
		for (p = module; *p && *p != ':'; p++);
		next = *p ? p + 1 : NULL;
		*p = '\0';

		m = fuse_get_module(module);
		if (m)
			print_module_help(module, &m->factory);
	}
}



static int fuse_init_intr_signal(int signum, int *installed)
{
	struct sigaction old_sa;

	if (sigaction(signum, NULL, &old_sa) == -1) {
		perror("fuse: cannot get old signal handler");
		return -1;
	}

	if (old_sa.sa_handler == SIG_DFL) {
		struct sigaction sa;

		memset(&sa, 0, sizeof(struct sigaction));
		sa.sa_handler = fuse_intr_sighandler;
		sigemptyset(&sa.sa_mask);

		if (sigaction(signum, &sa, NULL) == -1) {
			perror("fuse: cannot set interrupt signal handler");
			return -1;
		}
		*installed = 1;
	}
	return 0;
}

static void fuse_restore_intr_signal(int signum)
{
	struct sigaction sa;

	memset(&sa, 0, sizeof(struct sigaction));
	sa.sa_handler = SIG_DFL;
	sigaction(signum, &sa, NULL);
}


static int fuse_push_module(struct fuse *f, const char *module,
			    struct fuse_args *args)
{
	struct fuse_fs *fs[2] = { f->fs, NULL };
	struct fuse_fs *newfs;
	struct fuse_module *m = fuse_get_module(module);

	if (!m)
		return -1;

	newfs = m->factory(args, fs);
	if (!newfs) {
		fuse_put_module(m);
		return -1;
	}
	f->fs = newfs;
	return 0;
}

struct fuse_fs *fuse_fs_new(const struct fuse_operations *op, size_t op_size,
			    void *user_data)
{
	struct fuse_fs *fs;

	if (sizeof(struct fuse_operations) < op_size) {
		fuse_log(FUSE_LOG_ERR, "fuse: warning: library too old, some operations may not not work\n");
		op_size = sizeof(struct fuse_operations);
	}

	fs = (struct fuse_fs *) calloc(1, sizeof(struct fuse_fs));
	if (!fs) {
		fuse_log(FUSE_LOG_ERR, "fuse: failed to allocate fuse_fs object\n");
		return NULL;
	}

	fs->user_data = user_data;
	if (op)
		memcpy(&fs->op, op, op_size);
	return fs;
}

static int node_table_init(struct node_table *t)
{
	t->size = NODE_TABLE_MIN_SIZE;
	t->array = (struct node **) calloc(1, sizeof(struct node *) * t->size);
	if (t->array == NULL) {
		fuse_log(FUSE_LOG_ERR, "fuse: memory allocation failed\n");
		return -1;
	}
	t->use = 0;
	t->split = 0;

	return 0;
}

static void *fuse_prune_nodes(void *fuse)
{
	struct fuse *f = fuse;
	int sleep_time;

	while(1) {
		sleep_time = fuse_clean_cache(f);
		sleep(sleep_time);
	}
	return NULL;
}

int fuse_start_cleanup_thread(struct fuse *f)
{
	if (lru_enabled(f))
		return fuse_start_thread(&f->prune_thread, fuse_prune_nodes, f);

	return 0;
}

void fuse_stop_cleanup_thread(struct fuse *f)
{
	if (lru_enabled(f)) {
		pthread_mutex_lock(&f->lock);
		pthread_cancel(f->prune_thread);
		pthread_mutex_unlock(&f->lock);
		pthread_join(f->prune_thread, NULL);
	}
}


FUSE_SYMVER("fuse_new_31", "fuse_new@@FUSE_3.1")
struct fuse *fuse_new_31(struct fuse_args *args,
		      const struct fuse_operations *op,
		      size_t op_size, void *user_data)
{
	struct fuse *f;
	struct node *root;
	struct fuse_fs *fs;
	struct fuse_lowlevel_ops llop = fuse_path_ops;

	f = (struct fuse *) calloc(1, sizeof(struct fuse));
	if (f == NULL) {
		fuse_log(FUSE_LOG_ERR, "fuse: failed to allocate fuse object\n");
		goto out;
	}

	f->conf.entry_timeout = 1.0;
	f->conf.attr_timeout = 1.0;
	f->conf.negative_timeout = 0.0;
	f->conf.intr_signal = FUSE_DEFAULT_INTR_SIGNAL;

	/* Parse options */
	if (fuse_opt_parse(args, &f->conf, fuse_lib_opts,
			   fuse_lib_opt_proc) == -1)
		goto out_free;

	pthread_mutex_lock(&fuse_context_lock);
	static int builtin_modules_registered = 0;
	/* Have the builtin modules already been registered? */
	if (builtin_modules_registered == 0) {
		/* If not, register them. */
		fuse_register_module("subdir", fuse_module_subdir_factory, NULL);
#ifdef HAVE_ICONV
		fuse_register_module("iconv", fuse_module_iconv_factory, NULL);
#endif
		builtin_modules_registered= 1;
	}
	pthread_mutex_unlock(&fuse_context_lock);

	if (fuse_create_context_key() == -1)
		goto out_free;

	fs = fuse_fs_new(op, op_size, user_data);
	if (!fs)
		goto out_delete_context_key;

	f->fs = fs;

	/* Oh f**k, this is ugly! */
	if (!fs->op.lock) {
		llop.getlk = NULL;
		llop.setlk = NULL;
	}

	f->pagesize = getpagesize();
	init_list_head(&f->partial_slabs);
	init_list_head(&f->full_slabs);
	init_list_head(&f->lru_table);

	if (f->conf.modules) {
		char *module;
		char *next;

		for (module = f->conf.modules; module; module = next) {
			char *p;
			for (p = module; *p && *p != ':'; p++);
			next = *p ? p + 1 : NULL;
			*p = '\0';
			if (module[0] &&
			    fuse_push_module(f, module, args) == -1)
				goto out_free_fs;
		}
	}

	if (!f->conf.ac_attr_timeout_set)
		f->conf.ac_attr_timeout = f->conf.attr_timeout;

#if defined(__FreeBSD__) || defined(__NetBSD__)
	/*
	 * In FreeBSD, we always use these settings as inode numbers
	 * are needed to make getcwd(3) work.
	 */
	f->conf.readdir_ino = 1;
#endif

	f->se = fuse_session_new(args, &llop, sizeof(llop), f);
	if (f->se == NULL)
		goto out_free_fs;

	if (f->conf.debug) {
		fuse_log(FUSE_LOG_DEBUG, "nullpath_ok: %i\n", f->conf.nullpath_ok);
	}

	/* Trace topmost layer by default */
	f->fs->debug = f->conf.debug;
	f->ctr = 0;
	f->generation = 0;
	if (node_table_init(&f->name_table) == -1)
		goto out_free_session;

	if (node_table_init(&f->id_table) == -1)
		goto out_free_name_table;

	pthread_mutex_init(&f->lock, NULL);

	root = alloc_node(f);
	if (root == NULL) {
		fuse_log(FUSE_LOG_ERR, "fuse: memory allocation failed\n");
		goto out_free_id_table;
	}
	if (lru_enabled(f)) {
		struct node_lru *lnode = node_lru(root);
		init_list_head(&lnode->lru);
	}

	strcpy(root->inline_name, "/");
	root->name = root->inline_name;

	if (f->conf.intr &&
	    fuse_init_intr_signal(f->conf.intr_signal,
				  &f->intr_installed) == -1)
		goto out_free_root;

	root->parent = NULL;
	root->nodeid = FUSE_ROOT_ID;
	inc_nlookup(root);
	hash_id(f, root);

	return f;

out_free_root:
	free(root);
out_free_id_table:
	free(f->id_table.array);
out_free_name_table:
	free(f->name_table.array);
out_free_session:
	fuse_session_destroy(f->se);
out_free_fs:
	free(f->fs);
	free(f->conf.modules);
out_delete_context_key:
	fuse_delete_context_key();
out_free:
	free(f);
out:
	return NULL;
}

/* Emulates 3.0-style fuse_new(), which processes --help */
struct fuse *fuse_new_30(struct fuse_args *args, const struct fuse_operations *op,
			 size_t op_size, void *private_data);
FUSE_SYMVER("fuse_new_30", "fuse_new@FUSE_3.0")
struct fuse *fuse_new_30(struct fuse_args *args,
			 const struct fuse_operations *op,
			 size_t op_size, void *user_data)
{
	struct fuse_config conf;

	memset(&conf, 0, sizeof(conf));

	const struct fuse_opt opts[] = {
		FUSE_LIB_OPT("-h", show_help, 1),
		FUSE_LIB_OPT("--help", show_help, 1),
		FUSE_OPT_END
	};

	if (fuse_opt_parse(args, &conf, opts,
			   fuse_lib_opt_proc) == -1)
		return NULL;

	if (conf.show_help) {
		fuse_lib_help(args);
		return NULL;
	} else
		return fuse_new_31(args, op, op_size, user_data);
}

void fuse_destroy(struct fuse *f)
{
	size_t i;

	if (f->conf.intr && f->intr_installed)
		fuse_restore_intr_signal(f->conf.intr_signal);

	if (f->fs) {
		fuse_create_context(f);

		for (i = 0; i < f->id_table.size; i++) {
			struct node *node;

			for (node = f->id_table.array[i]; node != NULL;
			     node = node->id_next) {
				if (node->is_hidden) {
					char *path;
					if (try_get_path(f, node->nodeid, NULL, &path, NULL, false) == 0) {
						fuse_fs_unlink(f->fs, path);
						free(path);
					}
				}
			}
		}
	}
	for (i = 0; i < f->id_table.size; i++) {
		struct node *node;
		struct node *next;

		for (node = f->id_table.array[i]; node != NULL; node = next) {
			next = node->id_next;
			free_node(f, node);
			f->id_table.use--;
		}
	}
	assert(list_empty(&f->partial_slabs));
	assert(list_empty(&f->full_slabs));

	while (fuse_modules) {
		fuse_put_module(fuse_modules);
	}
	free(f->id_table.array);
	free(f->name_table.array);
	pthread_mutex_destroy(&f->lock);
	fuse_session_destroy(f->se);
	free(f->fs);
	free(f->conf.modules);
	free(f);
	fuse_delete_context_key();
}

int fuse_mount(struct fuse *f, const char *mountpoint) {
	return fuse_session_mount(fuse_get_session(f), mountpoint);
}


void fuse_unmount(struct fuse *f) {
	fuse_session_unmount(fuse_get_session(f));
}

int fuse_version(void)
{
	return FUSE_VERSION;
}

const char *fuse_pkgversion(void)
{
	return PACKAGE_VERSION;
}<|MERGE_RESOLUTION|>--- conflicted
+++ resolved
@@ -9,15 +9,12 @@
   See the file COPYING.LIB
 */
 
-<<<<<<< HEAD
 
 /* For pthread_rwlock_t */
 #ifndef _GNU_SOURCE
     #define _GNU_SOURCE
 #endif
 
-=======
->>>>>>> bd898594
 #include "fuse_config.h"
 #include "fuse_i.h"
 #include "fuse_lowlevel.h"
@@ -4746,7 +4743,7 @@
 			   fuse_lib_opt_proc) == -1
 	    || !conf.modules)
 		return;
-
+	
 	char *module;
 	char *next;
 	struct fuse_module *m;
@@ -4764,7 +4761,7 @@
 	}
 }
 
-
+				      
 
 static int fuse_init_intr_signal(int signum, int *installed)
 {
