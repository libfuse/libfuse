--- conflicted
+++ resolved
@@ -414,13 +414,8 @@
 
 	if (pass_fuse_fd)  {
 		int fuse_fd = prepare_fuse_fd(mountpoint, type, options);
-<<<<<<< HEAD
 		char *dev_fd_mountpoint = xrealloc(NULL, 20);
 		snprintf(dev_fd_mountpoint, 20, "/dev/fd/%i", fuse_fd);
-=======
-		dev_fd_mountpoint = xrealloc(NULL, 20);
-		snprintf(dev_fd_mountpoint, 20, "/dev/fd/%u", fuse_fd);
->>>>>>> 77d66245
 		mountpoint = dev_fd_mountpoint;
 	}
 
