/*
  FUSE: Filesystem in Userspace
  Copyright (C) 2001-2007  Miklos Szeredi <miklos@szeredi.hu>

  This program can be distributed under the terms of the GNU GPLv2.
  See the file COPYING.
*/

#include "config.h"

#include <stdio.h>
#include <stdlib.h>
#include <string.h>
#include <unistd.h>
#include <errno.h>
#include <stdint.h>
#include <fcntl.h>
#include <pwd.h>
#include <sys/wait.h>

#ifdef linux
#include <sys/prctl.h>
#include <sys/syscall.h>
#include <linux/capability.h>
#include <linux/securebits.h>
/* for 2.6 kernels */
#if !defined(SECBIT_KEEP_CAPS) && defined(SECURE_KEEP_CAPS)
#define SECBIT_KEEP_CAPS (issecure_mask(SECURE_KEEP_CAPS))
#endif
#if !defined(SECBIT_KEEP_CAPS_LOCKED) && defined(SECURE_KEEP_CAPS_LOCKED)
#define SECBIT_KEEP_CAPS_LOCKED (issecure_mask(SECURE_KEEP_CAPS_LOCKED))
#endif
#if !defined(SECBIT_NO_SETUID_FIXUP) && defined(SECURE_NO_SETUID_FIXUP)
#define SECBIT_NO_SETUID_FIXUP (issecure_mask(SECURE_NO_SETUID_FIXUP))
#endif
#if !defined(SECBIT_NO_SETUID_FIXUP_LOCKED) && defined(SECURE_NO_SETUID_FIXUP_LOCKED)
#define SECBIT_NO_SETUID_FIXUP_LOCKED (issecure_mask(SECURE_NO_SETUID_FIXUP_LOCKED))
#endif
#if !defined(SECBIT_NOROOT) && defined(SECURE_NOROOT)
#define SECBIT_NOROOT (issecure_mask(SECURE_NOROOT))
#endif
#if !defined(SECBIT_NOROOT_LOCKED) && defined(SECURE_NOROOT_LOCKED)
#define SECBIT_NOROOT_LOCKED (issecure_mask(SECURE_NOROOT_LOCKED))
#endif
#endif

#include "fuse.h"

static char *progname;

static char *xstrdup(const char *s)
{
	char *t = strdup(s);
	if (!t) {
		fprintf(stderr, "%s: failed to allocate memory\n", progname);
		exit(1);
	}
	return t;
}

static void *xrealloc(void *oldptr, size_t size)
{
	void *ptr = realloc(oldptr, size);
	if (!ptr) {
		fprintf(stderr, "%s: failed to allocate memory\n", progname);
		exit(1);
	}
	return ptr;
}

static void add_arg(char **cmdp, const char *opt)
{
	size_t optlen = strlen(opt);
	size_t cmdlen = *cmdp ? strlen(*cmdp) : 0;
	if (optlen >= (SIZE_MAX - cmdlen - 4)/4) {
		fprintf(stderr, "%s: argument too long\n", progname);
		exit(1);
	}
	char *cmd = xrealloc(*cmdp, cmdlen + optlen * 4 + 4);
	char *s;
	s = cmd + cmdlen;
	if (*cmdp)
		*s++ = ' ';

	*s++ = '\'';
	for (; *opt; opt++) {
		if (*opt == '\'') {
			*s++ = '\'';
			*s++ = '\\';
			*s++ = '\'';
			*s++ = '\'';
		} else
			*s++ = *opt;
	}
	*s++ = '\'';
	*s = '\0';
	*cmdp = cmd;
}

static char *add_option(const char *opt, char *options)
{
	int oldlen = options ? strlen(options) : 0;

	options = xrealloc(options, oldlen + 1 + strlen(opt) + 1);
	if (!oldlen)
		strcpy(options, opt);
	else {
		strcat(options, ",");
		strcat(options, opt);
	}
	return options;
}

static int prepare_fuse_fd(const char *mountpoint, const char* subtype,
			   const char *options)
{
	int fuse_fd = -1;
	int flags = -1;
	int subtype_len = strlen(subtype) + 9;
	char* options_copy = xrealloc(NULL, subtype_len);

	snprintf(options_copy, subtype_len, "subtype=%s", subtype);
	options_copy = add_option(options, options_copy);
	fuse_fd = fuse_open_channel(mountpoint, options_copy);
	if (fuse_fd == -1) {
		exit(1);
	}

	flags = fcntl(fuse_fd, F_GETFD);
	if (flags == -1 || fcntl(fuse_fd, F_SETFD, flags & ~FD_CLOEXEC) == 1) {
		fprintf(stderr, "%s: Failed to clear CLOEXEC: %s\n",
			progname, strerror(errno));
		exit(1);
	}

	return fuse_fd;
}

#ifdef linux
static uint64_t get_capabilities(void)
{
	/*
	 * This invokes the capset syscall directly to avoid the libcap
	 * dependency, which isn't really justified just for this.
	 */
	struct __user_cap_header_struct header = {
		.version = _LINUX_CAPABILITY_VERSION_3,
		.pid = 0,
	};
	struct __user_cap_data_struct data[2];
	memset(data, 0, sizeof(data));
	if (syscall(SYS_capget, &header, data) == -1) {
		fprintf(stderr, "%s: Failed to get capabilities: %s\n",
			progname, strerror(errno));
		exit(1);
	}

	return data[0].effective | ((uint64_t) data[1].effective << 32);
}

static void set_capabilities(uint64_t caps)
{
	/*
	 * This invokes the capset syscall directly to avoid the libcap
	 * dependency, which isn't really justified just for this.
	 */
	struct __user_cap_header_struct header = {
		.version = _LINUX_CAPABILITY_VERSION_3,
		.pid = 0,
	};
	struct __user_cap_data_struct data[2];
	memset(data, 0, sizeof(data));
	data[0].effective = data[0].permitted = caps;
	data[1].effective = data[1].permitted = caps >> 32;
	if (syscall(SYS_capset, &header, data) == -1) {
		fprintf(stderr, "%s: Failed to set capabilities: %s\n",
			progname, strerror(errno));
		exit(1);
	}
}

static void drop_and_lock_capabilities(void)
{
	/* Set and lock securebits. */
	if (prctl(PR_SET_SECUREBITS,
		  SECBIT_KEEP_CAPS_LOCKED |
		  SECBIT_NO_SETUID_FIXUP |
		  SECBIT_NO_SETUID_FIXUP_LOCKED |
		  SECBIT_NOROOT |
		  SECBIT_NOROOT_LOCKED) == -1) {
		fprintf(stderr, "%s: Failed to set securebits %s\n",
			progname, strerror(errno));
		exit(1);
	}

	/* Clear the capability bounding set. */
	int cap;
	for (cap = 0; ; cap++) {
		int cap_status = prctl(PR_CAPBSET_READ, cap);
		if (cap_status == 0) {
			continue;
		}
		if (cap_status == -1 && errno == EINVAL) {
			break;
		}

		if (cap_status != 1) {
			fprintf(stderr,
				"%s: Failed to get capability %u: %s\n",
				progname, cap, strerror(errno));
			exit(1);
		}
		if (prctl(PR_CAPBSET_DROP, cap) == -1) {
			fprintf(stderr,
				"%s: Failed to drop capability %u: %s\n",
				progname, cap, strerror(errno));
		}
	}

	/* Drop capabilities. */
	set_capabilities(0);

	/* Prevent re-acquisition of privileges. */
	if (prctl(PR_SET_NO_NEW_PRIVS, 1, 0, 0, 0) == -1) {
		fprintf(stderr, "%s: Failed to set no_new_privs: %s\n",
			progname, strerror(errno));
		exit(1);
	}
}
#endif

int main(int argc, char *argv[])
{
	char *type = NULL;
	char *source;
	char *dup_source = NULL;
	const char *mountpoint;
	char *basename;
	char *options = NULL;
	char *command = NULL;
	char *setuid_name = NULL;
	int i;
	int dev = 1;
	int suid = 1;
	int pass_fuse_fd = 0;
	int fuse_fd = 0;
	int drop_privileges = 0;
	char *dev_fd_mountpoint = NULL;

	progname = argv[0];
	basename = strrchr(argv[0], '/');
	if (basename)
		basename++;
	else
		basename = argv[0];

	if (strncmp(basename, "mount.fuse.", 11) == 0)
		type = basename + 11;
	if (strncmp(basename, "mount.fuseblk.", 14) == 0)
		type = basename + 14;

	if (type && !type[0])
		type = NULL;

	if (argc < 3) {
		fprintf(stderr,
			"usage: %s %s destination [-t type] [-o opt[,opts...]]\n",
			progname, type ? "source" : "type#[source]");
		exit(1);
	}

	source = argv[1];
	if (!source[0])
		source = NULL;

	mountpoint = argv[2];

	for (i = 3; i < argc; i++) {
		if (strcmp(argv[i], "-v") == 0) {
			continue;
		} else if (strcmp(argv[i], "-t") == 0) {
			i++;

			if (i == argc) {
				fprintf(stderr,
					"%s: missing argument to option '-t'\n",
					progname);
				exit(1);
			}
			type = argv[i];
			if (strncmp(type, "fuse.", 5) == 0)
				type += 5;
			else if (strncmp(type, "fuseblk.", 8) == 0)
				type += 8;

			if (!type[0]) {
				fprintf(stderr,
					"%s: empty type given as argument to option '-t'\n",
					progname);
				exit(1);
			}
		} else	if (strcmp(argv[i], "-o") == 0) {
			char *opts;
			char *opt;
			i++;
			if (i == argc)
				break;

			opts = xstrdup(argv[i]);
			opt = strtok(opts, ",");
			while (opt) {
				int j;
				int ignore = 0;
				const char *ignore_opts[] = { "",
							      "user",
							      "nofail",
							      "nouser",
							      "users",
							      "auto",
							      "noauto",
							      "_netdev",
							      NULL};
				if (strncmp(opt, "setuid=", 7) == 0) {
					setuid_name = xstrdup(opt + 7);
					ignore = 1;
				} else if (strcmp(opt,
						  "drop_privileges") == 0) {
					pass_fuse_fd = 1;
					drop_privileges = 1;
					ignore = 1;
				}
				for (j = 0; ignore_opts[j]; j++)
					if (strcmp(opt, ignore_opts[j]) == 0)
						ignore = 1;

				if (!ignore) {
					if (strcmp(opt, "nodev") == 0)
						dev = 0;
					else if (strcmp(opt, "nosuid") == 0)
						suid = 0;

					options = add_option(opt, options);
				}
				opt = strtok(NULL, ",");
			}
			free(opts);
		}
	}

	if (drop_privileges) {
		uint64_t required_caps = CAP_TO_MASK(CAP_SETPCAP) |
				CAP_TO_MASK(CAP_SYS_ADMIN);
		if ((get_capabilities() & required_caps) != required_caps) {
			fprintf(stderr, "%s: drop_privileges was requested, which launches the FUSE file system fully unprivileged. In order to do so %s must be run with privileges, please invoke with CAP_SYS_ADMIN and CAP_SETPCAP (e.g. as root).\n",
			progname, progname);
			exit(1);
		}
	}

	if (dev)
		options = add_option("dev", options);
	if (suid)
		options = add_option("suid", options);

	if (!type) {
		if (source) {
			dup_source = xstrdup(source);
			type = dup_source;
			source = strchr(type, '#');
			if (source)
				*source++ = '\0';
			if (!type[0]) {
				fprintf(stderr, "%s: empty filesystem type\n",
					progname);
				exit(1);
			}
		} else {
			fprintf(stderr, "%s: empty source\n", progname);
			exit(1);
		}
	}

	if (setuid_name && setuid_name[0]) {
#ifdef linux
		if (drop_privileges) {
			/*
			 * Make securebits more permissive before calling
			 * setuid(). Specifically, if SECBIT_KEEP_CAPS and
			 * SECBIT_NO_SETUID_FIXUP weren't set, setuid() would
			 * have the side effect of dropping all capabilities,
			 * and we need to retain CAP_SETPCAP in order to drop
			 * all privileges before exec().
			 */
			if (prctl(PR_SET_SECUREBITS,
				  SECBIT_KEEP_CAPS |
				  SECBIT_NO_SETUID_FIXUP) == -1) {
				fprintf(stderr,
					"%s: Failed to set securebits %s\n",
					progname, strerror(errno));
				exit(1);
			}
		}
#endif

		struct passwd *pwd = getpwnam(setuid_name);
		if (!pwd || setgid(pwd->pw_gid) == -1 || setuid(pwd->pw_uid) == -1) {
			fprintf(stderr, "%s: Failed to setuid to %s: %s\n",
				progname, setuid_name, strerror(errno));
			exit(1);
		}
	} else if (!getenv("HOME")) {
		/* Hack to make filesystems work in the boot environment */
		setenv("HOME", "/root", 0);
	}

	if (pass_fuse_fd)  {
<<<<<<< HEAD
		int fuse_fd = prepare_fuse_fd(mountpoint, type, options);
		char *dev_fd_mountpoint = xrealloc(NULL, 20);
		snprintf(dev_fd_mountpoint, 20, "/dev/fd/%i", fuse_fd);
=======
		fuse_fd = prepare_fuse_fd(mountpoint, type, options);
		dev_fd_mountpoint = xrealloc(NULL, 20);
		snprintf(dev_fd_mountpoint, 20, "/dev/fd/%u", fuse_fd);
>>>>>>> 3c2ba7aa
		mountpoint = dev_fd_mountpoint;
	}

#ifdef linux
	if (drop_privileges) {
		drop_and_lock_capabilities();
	}
#endif
	add_arg(&command, type);
	if (source)
		add_arg(&command, source);
	add_arg(&command, mountpoint);
	if (options) {
		add_arg(&command, "-o");
		add_arg(&command, options);
	}

	free(options);
	free(dev_fd_mountpoint);
	free(dup_source);
	free(setuid_name);

	execl("/bin/sh", "/bin/sh", "-c", command, NULL);
	fprintf(stderr, "%s: failed to execute /bin/sh: %s\n", progname,
		strerror(errno));
	
	if (pass_fuse_fd)
		close(fuse_fd);
	free(command);
	return 1;
}<|MERGE_RESOLUTION|>--- conflicted
+++ resolved
@@ -414,15 +414,9 @@
 	}
 
 	if (pass_fuse_fd)  {
-<<<<<<< HEAD
-		int fuse_fd = prepare_fuse_fd(mountpoint, type, options);
-		char *dev_fd_mountpoint = xrealloc(NULL, 20);
-		snprintf(dev_fd_mountpoint, 20, "/dev/fd/%i", fuse_fd);
-=======
 		fuse_fd = prepare_fuse_fd(mountpoint, type, options);
 		dev_fd_mountpoint = xrealloc(NULL, 20);
 		snprintf(dev_fd_mountpoint, 20, "/dev/fd/%u", fuse_fd);
->>>>>>> 3c2ba7aa
 		mountpoint = dev_fd_mountpoint;
 	}
 
