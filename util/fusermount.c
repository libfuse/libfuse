/*
  FUSE: Filesystem in Userspace
  Copyright (C) 2001-2007  Miklos Szeredi <miklos@szeredi.hu>

  This program can be distributed under the terms of the GNU GPLv2.
  See the file COPYING.
*/
/* This program does the mounting and unmounting of FUSE filesystems */

#ifndef _GNU_SOURCE
    #define _GNU_SOURCE
#endif
#include "fuse_config.h"
#include "mount_util.h"

#include <stdio.h>
#include <stdlib.h>
#include <string.h>
#include <ctype.h>
#include <unistd.h>
#include <getopt.h>
#include <errno.h>
#include <fcntl.h>
#include <pwd.h>
#include <paths.h>
#include <mntent.h>
#include <sys/wait.h>
#include <sys/stat.h>
<<<<<<< HEAD
#include <sys/param.h>
=======
>>>>>>> 26182272

#include "fuse_mount_compat.h"

#include <sys/fsuid.h>
#include <sys/socket.h>
#include <sys/utsname.h>
#include <sched.h>
#include <stdbool.h>
#include <sys/vfs.h>

#define FUSE_COMMFD_ENV		"_FUSE_COMMFD"

#define FUSE_DEV "/dev/fuse"

static const char *progname;

static int user_allow_other = 0;
static int mount_max = 1000;

static int auto_unmount = 0;

#ifdef GETMNTENT_NEEDS_UNESCAPING
// Older versions of musl libc don't unescape entries in /etc/mtab

// unescapes octal sequences like \040 in-place
// That's ok, because unescaping can not extend the length of the string.
static void unescape(char *buf) {
	char *src = buf;
	char *dest = buf;
	while (1) {
		char *next_src = strchrnul(src, '\\');
		int offset = next_src - src;
		memmove(dest, src, offset);
		src = next_src;
		dest += offset;

		if(*src == '\0') {
			*dest = *src;
			return;
		}
		src++;

		if('0' <= src[0] && src[0] < '2' &&
		   '0' <= src[1] && src[1] < '8' &&
		   '0' <= src[2] && src[2] < '8') {
			*dest++ = (src[0] - '0') << 6
			        | (src[1] - '0') << 3
			        | (src[2] - '0') << 0;
			src += 3;
		} else if (src[0] == '\\') {
			*dest++ = '\\';
			src += 1;
		} else {
			*dest++ = '\\';
		}
	}
}

static struct mntent *GETMNTENT(FILE *stream)
{
	struct mntent *entp = getmntent(stream);
	if(entp != NULL) {
		unescape(entp->mnt_fsname);
		unescape(entp->mnt_dir);
		unescape(entp->mnt_type);
		unescape(entp->mnt_opts);
	}
	return entp;
}
#else
#define GETMNTENT getmntent
#endif // GETMNTENT_NEEDS_UNESCAPING

<<<<<<< HEAD
/*
 * Take a ',' separated option string and extract "x-" options
 */
static int extract_x_options(const char *original, char **non_x_opts,
			     char **x_opts)
{
	size_t orig_len;
	const char *opt, *opt_end;

	orig_len = strlen(original) + 1;

	*non_x_opts = calloc(1, orig_len);
	*x_opts    = calloc(1, orig_len);

	size_t non_x_opts_len = orig_len;
	size_t x_opts_len = orig_len;

	if (*non_x_opts == NULL || *x_opts == NULL) {
		fprintf(stderr, "%s: Failed to allocate %zuB.\n",
			__func__, orig_len);
		return -ENOMEM;
	}

	for (opt = original; opt < original + orig_len; opt = opt_end + 1) {
		char *opt_buf;

		opt_end = strchr(opt, ',');
		if (opt_end == NULL)
			opt_end = original + orig_len;

		size_t opt_len = opt_end - opt;
		size_t opt_len_left = orig_len - (opt - original);
		size_t buf_len;
		bool is_x_opts;

		if (strncmp(opt, "x-", MIN(2, opt_len_left)) == 0) {
			buf_len = x_opts_len;
			is_x_opts = true;
			opt_buf = *x_opts;
		} else {
			buf_len = non_x_opts_len;
			is_x_opts = false;
			opt_buf = *non_x_opts;
		}

		if (buf_len < orig_len) {
			strncat(opt_buf, ",", 2);
			buf_len -= 1;
		}

		/* omits ',' */
		if ((ssize_t)(buf_len - opt_len) < 0) {
			/* This would be a bug */
			fprintf(stderr, "%s: no buf space left in copy, orig='%s'\n",
				__func__, original);
			return -EIO;
		}

		strncat(opt_buf, opt, opt_end - opt);
		buf_len -= opt_len;

		if (is_x_opts)
			x_opts_len = buf_len;
		else
			non_x_opts_len = buf_len;
	}

	return 0;
}
=======
>>>>>>> 26182272

static const char *get_user_name(void)
{
	struct passwd *pw = getpwuid(getuid());
	if (pw != NULL && pw->pw_name != NULL)
		return pw->pw_name;
	else {
		fprintf(stderr, "%s: could not determine username\n", progname);
		return NULL;
	}
}

static uid_t oldfsuid;
static gid_t oldfsgid;

static void drop_privs(void)
{
	if (getuid() != 0) {
		oldfsuid = setfsuid(getuid());
		oldfsgid = setfsgid(getgid());
	}
}

static void restore_privs(void)
{
	if (getuid() != 0) {
		setfsuid(oldfsuid);
		setfsgid(oldfsgid);
	}
}

#ifndef IGNORE_MTAB
/*
 * Make sure that /etc/mtab is checked and updated atomically
 */
static int lock_umount(void)
{
	const char *mtab_lock = _PATH_MOUNTED ".fuselock";
	int mtablock;
	int res;
	struct stat mtab_stat;

	/* /etc/mtab could be a symlink to /proc/mounts */
	if (lstat(_PATH_MOUNTED, &mtab_stat) == 0 && S_ISLNK(mtab_stat.st_mode))
		return -1;

	mtablock = open(mtab_lock, O_RDWR | O_CREAT, 0600);
	if (mtablock == -1) {
		fprintf(stderr, "%s: unable to open fuse lock file: %s\n",
			progname, strerror(errno));
		return -1;
	}
	res = lockf(mtablock, F_LOCK, 0);
	if (res < 0) {
		fprintf(stderr, "%s: error getting lock: %s\n", progname,
			strerror(errno));
		close(mtablock);
		return -1;
	}

	return mtablock;
}

static void unlock_umount(int mtablock)
{
	if (mtablock >= 0) {
		int res;

		res = lockf(mtablock, F_ULOCK, 0);
		if (res < 0) {
			fprintf(stderr, "%s: error releasing lock: %s\n",
				progname, strerror(errno));
		}
		close(mtablock);
	}
}

static int add_mount(const char *source, const char *mnt, const char *type,
		     const char *opts)
{
	return fuse_mnt_add_mount(progname, source, mnt, type, opts);
}

static int may_unmount(const char *mnt, int quiet)
{
	struct mntent *entp;
	FILE *fp;
	const char *user = NULL;
	char uidstr[32];
	unsigned uidlen = 0;
	int found;
	const char *mtab = _PATH_MOUNTED;

	user = get_user_name();
	if (user == NULL)
		return -1;

	fp = setmntent(mtab, "r");
	if (fp == NULL) {
		fprintf(stderr, "%s: failed to open %s: %s\n", progname, mtab,
			strerror(errno));
		return -1;
	}

	uidlen = sprintf(uidstr, "%u", getuid());

	found = 0;
	while ((entp = GETMNTENT(fp)) != NULL) {
		if (!found && strcmp(entp->mnt_dir, mnt) == 0 &&
		    (strcmp(entp->mnt_type, "fuse") == 0 ||
		     strcmp(entp->mnt_type, "fuseblk") == 0 ||
		     strncmp(entp->mnt_type, "fuse.", 5) == 0 ||
		     strncmp(entp->mnt_type, "fuseblk.", 8) == 0)) {
			char *p = strstr(entp->mnt_opts, "user=");
			if (p &&
			    (p == entp->mnt_opts || *(p-1) == ',') &&
			    strcmp(p + 5, user) == 0) {
				found = 1;
				break;
			}
			/* /etc/mtab is a link pointing to
			   /proc/mounts: */
			else if ((p =
				  strstr(entp->mnt_opts, "user_id=")) &&
				 (p == entp->mnt_opts ||
				  *(p-1) == ',') &&
				 strncmp(p + 8, uidstr, uidlen) == 0 &&
				 (*(p+8+uidlen) == ',' ||
				  *(p+8+uidlen) == '\0')) {
				found = 1;
				break;
			}
		}
	}
	endmntent(fp);

	if (!found) {
		if (!quiet)
			fprintf(stderr,
				"%s: entry for %s not found in %s\n",
				progname, mnt, mtab);
		return -1;
	}

	return 0;
}
#endif

/*
 * Check whether the file specified in "fusermount3 -u" is really a
 * mountpoint and not a symlink.  This is necessary otherwise the user
 * could move the mountpoint away and replace it with a symlink
 * pointing to an arbitrary mount, thereby tricking fusermount3 into
 * unmounting that (umount(2) will follow symlinks).
 *
 * This is the child process running in a separate mount namespace, so
 * we don't mess with the global namespace and if the process is
 * killed for any reason, mounts are automatically cleaned up.
 *
 * First make sure nothing is propagated back into the parent
 * namespace by marking all mounts "private".
 *
 * Then bind mount parent onto a stable base where the user can't move
 * it around.
 *
 * Finally check /proc/mounts for an entry matching the requested
 * mountpoint.  If it's found then we are OK, and the user can't move
 * it around within the parent directory as rename() will return
 * EBUSY.  Be careful to ignore any mounts that existed before the
 * bind.
 */
static int check_is_mount_child(void *p)
{
	const char **a = p;
	const char *last = a[0];
	const char *mnt = a[1];
	const char *type = a[2];
	int res;
	const char *procmounts = "/proc/mounts";
	int found;
	FILE *fp;
	struct mntent *entp;
	int count;

	res = mount("", "/", "", MS_PRIVATE | MS_REC, NULL);
	if (res == -1) {
		fprintf(stderr, "%s: failed to mark mounts private: %s\n",
			progname, strerror(errno));
		return 1;
	}

	fp = setmntent(procmounts, "r");
	if (fp == NULL) {
		fprintf(stderr, "%s: failed to open %s: %s\n", progname,
			procmounts, strerror(errno));
		return 1;
	}

	count = 0;
	while (GETMNTENT(fp) != NULL)
		count++;
	endmntent(fp);

	fp = setmntent(procmounts, "r");
	if (fp == NULL) {
		fprintf(stderr, "%s: failed to open %s: %s\n", progname,
			procmounts, strerror(errno));
		return 1;
	}

	res = mount(".", "/", "", MS_BIND | MS_REC, NULL);
	if (res == -1) {
		fprintf(stderr, "%s: failed to bind parent to /: %s\n",
			progname, strerror(errno));
		return 1;
	}

	found = 0;
	while ((entp = GETMNTENT(fp)) != NULL) {
		if (count > 0) {
			count--;
			continue;
		}
		if (entp->mnt_dir[0] == '/' &&
		    strcmp(entp->mnt_dir + 1, last) == 0 &&
		    (!type || strcmp(entp->mnt_type, type) == 0)) {
			found = 1;
			break;
		}
	}
	endmntent(fp);

	if (!found) {
		fprintf(stderr, "%s: %s not mounted\n", progname, mnt);
		return 1;
	}

	return 0;
}

static pid_t clone_newns(void *a)
{
	char buf[131072];
	char *stack = buf + (sizeof(buf) / 2 - ((size_t) buf & 15));

#ifdef __ia64__
	extern int __clone2(int (*fn)(void *),
			    void *child_stack_base, size_t stack_size,
			    int flags, void *arg, pid_t *ptid,
			    void *tls, pid_t *ctid);

	return __clone2(check_is_mount_child, stack, sizeof(buf) / 2,
			CLONE_NEWNS, a, NULL, NULL, NULL);
#else
	return clone(check_is_mount_child, stack, CLONE_NEWNS, a);
#endif
}

static int check_is_mount(const char *last, const char *mnt, const char *type)
{
	pid_t pid, p;
	int status;
	const char *a[3] = { last, mnt, type };

	pid = clone_newns((void *) a);
	if (pid == (pid_t) -1) {
		fprintf(stderr, "%s: failed to clone namespace: %s\n",
			progname, strerror(errno));
		return -1;
	}
	p = waitpid(pid, &status, __WCLONE);
	if (p == (pid_t) -1) {
		fprintf(stderr, "%s: waitpid failed: %s\n",
			progname, strerror(errno));
		return -1;
	}
	if (!WIFEXITED(status)) {
		fprintf(stderr, "%s: child terminated abnormally (status %i)\n",
			progname, status);
		return -1;
	}
	if (WEXITSTATUS(status) != 0)
		return -1;

	return 0;
}

static int chdir_to_parent(char *copy, const char **lastp)
{
	char *tmp;
	const char *parent;
	char buf[65536];
	int res;

	tmp = strrchr(copy, '/');
	if (tmp == NULL || tmp[1] == '\0') {
		fprintf(stderr, "%s: internal error: invalid abs path: <%s>\n",
			progname, copy);
		return -1;
	}
	if (tmp != copy) {
		*tmp = '\0';
		parent = copy;
		*lastp = tmp + 1;
	} else if (tmp[1] != '\0') {
		*lastp = tmp + 1;
		parent = "/";
	} else {
		*lastp = ".";
		parent = "/";
	}

	res = chdir(parent);
	if (res == -1) {
		fprintf(stderr, "%s: failed to chdir to %s: %s\n",
			progname, parent, strerror(errno));
		return -1;
	}

	if (getcwd(buf, sizeof(buf)) == NULL) {
		fprintf(stderr, "%s: failed to obtain current directory: %s\n",
			progname, strerror(errno));
		return -1;
	}
	if (strcmp(buf, parent) != 0) {
		fprintf(stderr, "%s: mountpoint moved (%s -> %s)\n", progname,
			parent, buf);
		return -1;

	}

	return 0;
}

#ifndef IGNORE_MTAB
static int unmount_fuse_locked(const char *mnt, int quiet, int lazy)
{
	int res;
	char *copy;
	const char *last;
	int umount_flags = (lazy ? UMOUNT_DETACH : 0) | UMOUNT_NOFOLLOW;

	if (getuid() != 0) {
		res = may_unmount(mnt, quiet);
		if (res == -1)
			return -1;
	}

	copy = strdup(mnt);
	if (copy == NULL) {
		fprintf(stderr, "%s: failed to allocate memory\n", progname);
		return -1;
	}

	drop_privs();
	res = chdir_to_parent(copy, &last);
	restore_privs();
	if (res == -1)
		goto out;

	res = umount2(last, umount_flags);
	if (res == -1 && !quiet) {
		fprintf(stderr, "%s: failed to unmount %s: %s\n",
			progname, mnt, strerror(errno));
	}

out:
	free(copy);
	if (res == -1)
		return -1;

	res = chdir("/");
	if (res == -1) {
		fprintf(stderr, "%s: failed to chdir to '/'\n", progname);
		return -1;
	}

	return fuse_mnt_remove_mount(progname, mnt);
}

static int unmount_fuse(const char *mnt, int quiet, int lazy)
{
	int res;
	int mtablock = lock_umount();

	res = unmount_fuse_locked(mnt, quiet, lazy);
	unlock_umount(mtablock);

	return res;
}

static int count_fuse_fs(void)
{
	struct mntent *entp;
	int count = 0;
	const char *mtab = _PATH_MOUNTED;
	FILE *fp = setmntent(mtab, "r");
	if (fp == NULL) {
		fprintf(stderr, "%s: failed to open %s: %s\n", progname, mtab,
			strerror(errno));
		return -1;
	}
	while ((entp = GETMNTENT(fp)) != NULL) {
		if (strcmp(entp->mnt_type, "fuse") == 0 ||
		    strncmp(entp->mnt_type, "fuse.", 5) == 0)
			count ++;
	}
	endmntent(fp);
	return count;
}


#else /* IGNORE_MTAB */
static int count_fuse_fs(void)
{
	return 0;
}

static int add_mount(const char *source, const char *mnt, const char *type,
		     const char *opts)
{
	(void) source;
	(void) mnt;
	(void) type;
	(void) opts;
	return 0;
}

static int unmount_fuse(const char *mnt, int quiet, int lazy)
{
	(void) quiet;
	return fuse_mnt_umount(progname, mnt, mnt, lazy);
}
#endif /* IGNORE_MTAB */

static void strip_line(char *line)
{
	char *s = strchr(line, '#');
	if (s != NULL)
		s[0] = '\0';
	for (s = line + strlen(line) - 1;
	     s >= line && isspace((unsigned char) *s); s--);
	s[1] = '\0';
	for (s = line; isspace((unsigned char) *s); s++);
	if (s != line)
		memmove(line, s, strlen(s)+1);
}

static void parse_line(char *line, int linenum)
{
	int tmp;
	if (strcmp(line, "user_allow_other") == 0)
		user_allow_other = 1;
	else if (sscanf(line, "mount_max = %i", &tmp) == 1)
		mount_max = tmp;
	else if(line[0])
		fprintf(stderr,
			"%s: unknown parameter in %s at line %i: '%s'\n",
			progname, FUSE_CONF, linenum, line);
}

static void read_conf(void)
{
	FILE *fp = fopen(FUSE_CONF, "r");
	if (fp != NULL) {
		int linenum = 1;
		char line[256];
		int isnewline = 1;
		while (fgets(line, sizeof(line), fp) != NULL) {
			if (isnewline) {
				if (line[strlen(line)-1] == '\n') {
					strip_line(line);
					parse_line(line, linenum);
				} else {
					isnewline = 0;
				}
			} else if(line[strlen(line)-1] == '\n') {
				fprintf(stderr, "%s: reading %s: line %i too long\n", progname, FUSE_CONF, linenum);

				isnewline = 1;
			}
			if (isnewline)
				linenum ++;
		}
		if (!isnewline) {
			fprintf(stderr, "%s: reading %s: missing newline at end of file\n", progname, FUSE_CONF);

		}
		if (ferror(fp)) {
			fprintf(stderr, "%s: reading %s: read failed\n", progname, FUSE_CONF);
			exit(1);
		}
		fclose(fp);
	} else if (errno != ENOENT) {
		bool fatal = (errno != EACCES && errno != ELOOP &&
			      errno != ENAMETOOLONG && errno != ENOTDIR &&
			      errno != EOVERFLOW);
		fprintf(stderr, "%s: failed to open %s: %s\n",
			progname, FUSE_CONF, strerror(errno));
		if (fatal)
			exit(1);
	}
}

static int begins_with(const char *s, const char *beg)
{
	if (strncmp(s, beg, strlen(beg)) == 0)
		return 1;
	else
		return 0;
}

struct mount_flags {
	const char *opt;
	unsigned long flag;
	int on;
	int safe;
};

static struct mount_flags mount_flags[] = {
	{"rw",	    MS_RDONLY,	    0, 1},
	{"ro",	    MS_RDONLY,	    1, 1},
	{"suid",    MS_NOSUID,	    0, 0},
	{"nosuid",  MS_NOSUID,	    1, 1},
	{"dev",	    MS_NODEV,	    0, 0},
	{"nodev",   MS_NODEV,	    1, 1},
	{"exec",    MS_NOEXEC,	    0, 1},
	{"noexec",  MS_NOEXEC,	    1, 1},
	{"async",   MS_SYNCHRONOUS, 0, 1},
	{"sync",    MS_SYNCHRONOUS, 1, 1},
	{"atime",   MS_NOATIME,	    0, 1},
	{"noatime", MS_NOATIME,	    1, 1},
	{"diratime",        MS_NODIRATIME,  0, 1},
	{"nodiratime",      MS_NODIRATIME,  1, 1},
	{"lazytime",        MS_LAZYTIME,    1, 1},
	{"nolazytime",      MS_LAZYTIME,    0, 1},
	{"relatime",        MS_RELATIME,    1, 1},
	{"norelatime",      MS_RELATIME,    0, 1},
	{"strictatime",     MS_STRICTATIME, 1, 1},
	{"nostrictatime",   MS_STRICTATIME, 0, 1},
	{"dirsync", MS_DIRSYNC,	    1, 1},
	{NULL,	    0,		    0, 0}
};

static int find_mount_flag(const char *s, unsigned len, int *on, int *flag)
{
	int i;

	for (i = 0; mount_flags[i].opt != NULL; i++) {
		const char *opt = mount_flags[i].opt;
		if (strlen(opt) == len && strncmp(opt, s, len) == 0) {
			*on = mount_flags[i].on;
			*flag = mount_flags[i].flag;
			if (!mount_flags[i].safe && getuid() != 0) {
				*flag = 0;
				fprintf(stderr,
					"%s: unsafe option %s ignored\n",
					progname, opt);
			}
			return 1;
		}
	}
	return 0;
}

static int add_option(char **optsp, const char *opt, unsigned expand)
{
	char *newopts;
	if (*optsp == NULL)
		newopts = strdup(opt);
	else {
		unsigned oldsize = strlen(*optsp);
		unsigned newsize = oldsize + 1 + strlen(opt) + expand + 1;
		newopts = (char *) realloc(*optsp, newsize);
		if (newopts)
			sprintf(newopts + oldsize, ",%s", opt);
	}
	if (newopts == NULL) {
		fprintf(stderr, "%s: failed to allocate memory\n", progname);
		return -1;
	}
	*optsp = newopts;
	return 0;
}

static int get_mnt_opts(int flags, char *opts, char **mnt_optsp)
{
	int i;
	int l;

	if (!(flags & MS_RDONLY) && add_option(mnt_optsp, "rw", 0) == -1)
		return -1;

	for (i = 0; mount_flags[i].opt != NULL; i++) {
		if (mount_flags[i].on && (flags & mount_flags[i].flag) &&
		    add_option(mnt_optsp, mount_flags[i].opt, 0) == -1)
			return -1;
	}

	if (add_option(mnt_optsp, opts, 0) == -1)
		return -1;
	/* remove comma from end of opts*/
	l = strlen(*mnt_optsp);
	if ((*mnt_optsp)[l-1] == ',')
		(*mnt_optsp)[l-1] = '\0';
	if (getuid() != 0) {
		const char *user = get_user_name();
		if (user == NULL)
			return -1;

		if (add_option(mnt_optsp, "user=", strlen(user)) == -1)
			return -1;
		strcat(*mnt_optsp, user);
	}
	return 0;
}

static int opt_eq(const char *s, unsigned len, const char *opt)
{
	if(strlen(opt) == len && strncmp(s, opt, len) == 0)
		return 1;
	else
		return 0;
}

static int get_string_opt(const char *s, unsigned len, const char *opt,
			  char **val)
{
	int i;
	unsigned opt_len = strlen(opt);
	char *d;

	if (*val)
		free(*val);
	*val = (char *) malloc(len - opt_len + 1);
	if (!*val) {
		fprintf(stderr, "%s: failed to allocate memory\n", progname);
		return 0;
	}

	d = *val;
	s += opt_len;
	len -= opt_len;
	for (i = 0; i < len; i++) {
		if (s[i] == '\\' && i + 1 < len)
			i++;
		*d++ = s[i];
	}
	*d = '\0';
	return 1;
}

/* The kernel silently truncates the "data" argument to PAGE_SIZE-1 characters.
 * This can be dangerous if it e.g. truncates the option "group_id=1000" to
 * "group_id=1".
 * This wrapper detects this case and bails out with an error.
 */
static int mount_notrunc(const char *source, const char *target,
			 const char *filesystemtype, unsigned long mountflags,
			 const char *data) {
	if (strlen(data) > sysconf(_SC_PAGESIZE) - 1) {
		fprintf(stderr, "%s: mount options too long\n", progname);
		errno = EINVAL;
		return -1;
	}
	return mount(source, target, filesystemtype, mountflags, data);
}


static int do_mount(const char *mnt, const char **typep, mode_t rootmode,
		    int fd, const char *opts, const char *dev, char **sourcep,
		    char **mnt_optsp)
{
	int res;
	int flags = MS_NOSUID | MS_NODEV;
	char *optbuf;
	char *mnt_opts = NULL;
	const char *s;
	char *d;
	char *fsname = NULL;
	char *subtype = NULL;
	char *source = NULL;
	char *type = NULL;
	int blkdev = 0;

	optbuf = (char *) malloc(strlen(opts) + 128);
	if (!optbuf) {
		fprintf(stderr, "%s: failed to allocate memory\n", progname);
		return -1;
	}

	for (s = opts, d = optbuf; *s;) {
		unsigned len;
		const char *fsname_str = "fsname=";
		const char *subtype_str = "subtype=";
		bool escape_ok = begins_with(s, fsname_str) ||
				 begins_with(s, subtype_str);
		for (len = 0; s[len]; len++) {
			if (escape_ok && s[len] == '\\' && s[len + 1])
				len++;
			else if (s[len] == ',')
				break;
		}
		if (begins_with(s, fsname_str)) {
			if (!get_string_opt(s, len, fsname_str, &fsname))
				goto err;
		} else if (begins_with(s, subtype_str)) {
			if (!get_string_opt(s, len, subtype_str, &subtype))
				goto err;
		} else if (opt_eq(s, len, "blkdev")) {
			if (getuid() != 0) {
				fprintf(stderr,
					"%s: option blkdev is privileged\n",
					progname);
				goto err;
			}
			blkdev = 1;
		} else if (opt_eq(s, len, "auto_unmount")) {
			auto_unmount = 1;
		} else if (!opt_eq(s, len, "nonempty") &&
			   !begins_with(s, "fd=") &&
			   !begins_with(s, "rootmode=") &&
			   !begins_with(s, "user_id=") &&
			   !begins_with(s, "group_id=")) {
			int on;
			int flag;
			int skip_option = 0;
			if (opt_eq(s, len, "large_read")) {
				struct utsname utsname;
				unsigned kmaj, kmin;
				res = uname(&utsname);
				if (res == 0 &&
				    sscanf(utsname.release, "%u.%u",
					   &kmaj, &kmin) == 2 &&
				    (kmaj > 2 || (kmaj == 2 && kmin > 4))) {
					fprintf(stderr, "%s: note: 'large_read' mount option is deprecated for %i.%i kernels\n", progname, kmaj, kmin);
					skip_option = 1;
				}
			}
			if (getuid() != 0 && !user_allow_other &&
			    (opt_eq(s, len, "allow_other") ||
			     opt_eq(s, len, "allow_root"))) {
				fprintf(stderr, "%s: option %.*s only allowed if 'user_allow_other' is set in %s\n", progname, len, s, FUSE_CONF);
				goto err;
			}
			if (!skip_option) {
				if (find_mount_flag(s, len, &on, &flag)) {
					if (on)
						flags |= flag;
					else
						flags  &= ~flag;
				} else if (opt_eq(s, len, "default_permissions") ||
					   opt_eq(s, len, "allow_other") ||
					   begins_with(s, "max_read=") ||
					   begins_with(s, "blksize=")) {
					memcpy(d, s, len);
					d += len;
					*d++ = ',';
				} else {
					fprintf(stderr, "%s: unknown option '%.*s'\n", progname, len, s);
					exit(1);
				}
			}
		}
		s += len;
		if (*s)
			s++;
	}
	*d = '\0';
	res = get_mnt_opts(flags, optbuf, &mnt_opts);
	if (res == -1)
		goto err;

	sprintf(d, "fd=%i,rootmode=%o,user_id=%u,group_id=%u",
		fd, rootmode, getuid(), getgid());

	source = malloc((fsname ? strlen(fsname) : 0) +
			(subtype ? strlen(subtype) : 0) + strlen(dev) + 32);

	type = malloc((subtype ? strlen(subtype) : 0) + 32);
	if (!type || !source) {
		fprintf(stderr, "%s: failed to allocate memory\n", progname);
		goto err;
	}

	if (subtype)
		sprintf(type, "%s.%s", blkdev ? "fuseblk" : "fuse", subtype);
	else
		strcpy(type, blkdev ? "fuseblk" : "fuse");

	if (fsname)
		strcpy(source, fsname);
	else
		strcpy(source, subtype ? subtype : dev);

	res = mount_notrunc(source, mnt, type, flags, optbuf);
	if (res == -1 && errno == ENODEV && subtype) {
		/* Probably missing subtype support */
		strcpy(type, blkdev ? "fuseblk" : "fuse");
		if (fsname) {
			if (!blkdev)
				sprintf(source, "%s#%s", subtype, fsname);
		} else {
			strcpy(source, type);
		}

		res = mount_notrunc(source, mnt, type, flags, optbuf);
	}
	if (res == -1 && errno == EINVAL) {
		/* It could be an old version not supporting group_id */
		sprintf(d, "fd=%i,rootmode=%o,user_id=%u",
			fd, rootmode, getuid());
		res = mount_notrunc(source, mnt, type, flags, optbuf);
	}
	if (res == -1) {
		int errno_save = errno;
		if (blkdev && errno == ENODEV && !fuse_mnt_check_fuseblk())
			fprintf(stderr, "%s: 'fuseblk' support missing\n",
				progname);
		else
			fprintf(stderr, "%s: mount failed: %s\n", progname,
				strerror(errno_save));
		goto err;
	}
	*sourcep = source;
	*typep = type;
	*mnt_optsp = mnt_opts;
	free(fsname);
	free(optbuf);

	return 0;

err:
	free(fsname);
	free(subtype);
	free(source);
	free(type);
	free(mnt_opts);
	free(optbuf);
	return -1;
}

static int check_perm(const char **mntp, struct stat *stbuf, int *mountpoint_fd)
{
	int res;
	const char *mnt = *mntp;
	const char *origmnt = mnt;
	struct statfs fs_buf;
	size_t i;

	res = lstat(mnt, stbuf);
	if (res == -1) {
		fprintf(stderr, "%s: failed to access mountpoint %s: %s\n",
			progname, mnt, strerror(errno));
		return -1;
	}

	/* No permission checking is done for root */
	if (getuid() == 0)
		return 0;

	if (S_ISDIR(stbuf->st_mode)) {
		res = chdir(mnt);
		if (res == -1) {
			fprintf(stderr,
				"%s: failed to chdir to mountpoint: %s\n",
				progname, strerror(errno));
			return -1;
		}
		mnt = *mntp = ".";
		res = lstat(mnt, stbuf);
		if (res == -1) {
			fprintf(stderr,
				"%s: failed to access mountpoint %s: %s\n",
				progname, origmnt, strerror(errno));
			return -1;
		}

		if ((stbuf->st_mode & S_ISVTX) && stbuf->st_uid != getuid()) {
			fprintf(stderr, "%s: mountpoint %s not owned by user\n",
				progname, origmnt);
			return -1;
		}

		res = access(mnt, W_OK);
		if (res == -1) {
			fprintf(stderr, "%s: user has no write access to mountpoint %s\n",
				progname, origmnt);
			return -1;
		}
	} else if (S_ISREG(stbuf->st_mode)) {
		static char procfile[256];
		*mountpoint_fd = open(mnt, O_WRONLY);
		if (*mountpoint_fd == -1) {
			fprintf(stderr, "%s: failed to open %s: %s\n",
				progname, mnt, strerror(errno));
			return -1;
		}
		res = fstat(*mountpoint_fd, stbuf);
		if (res == -1) {
			fprintf(stderr,
				"%s: failed to access mountpoint %s: %s\n",
				progname, mnt, strerror(errno));
			return -1;
		}
		if (!S_ISREG(stbuf->st_mode)) {
			fprintf(stderr,
				"%s: mountpoint %s is no longer a regular file\n",
				progname, mnt);
			return -1;
		}

		sprintf(procfile, "/proc/self/fd/%i", *mountpoint_fd);
		*mntp = procfile;
	} else {
		fprintf(stderr,
			"%s: mountpoint %s is not a directory or a regular file\n",
			progname, mnt);
		return -1;
	}

	/* Do not permit mounting over anything in procfs - it has a couple
	 * places to which we have "write access" without being supposed to be
	 * able to just put anything we want there.
	 * Luckily, without allow_other, we can't get other users to actually
	 * use any fake information we try to put there anyway.
	 * Use a whitelist to be safe. */
	if (statfs(*mntp, &fs_buf)) {
		fprintf(stderr, "%s: failed to access mountpoint %s: %s\n",
			progname, mnt, strerror(errno));
		return -1;
	}

	/* Define permitted filesystems for the mount target. This was
	 * originally the same list as used by the ecryptfs mount helper
	 * (https://bazaar.launchpad.net/~ecryptfs/ecryptfs/trunk/view/head:/src/utils/mount.ecryptfs_private.c#L225)
	 * but got expanded as we found more filesystems that needed to be
	 * overlaid. */
	typeof(fs_buf.f_type) f_type_whitelist[] = {
		0x61756673 /* AUFS_SUPER_MAGIC */,
		0x00000187 /* AUTOFS_SUPER_MAGIC */,
		0xCA451A4E /* BCACHEFS_STATFS_MAGIC */,
		0x9123683E /* BTRFS_SUPER_MAGIC */,
		0x00C36400 /* CEPH_SUPER_MAGIC */,
		0xFF534D42 /* CIFS_MAGIC_NUMBER */,
		0x0000F15F /* ECRYPTFS_SUPER_MAGIC */,
		0X2011BAB0 /* EXFAT_SUPER_MAGIC */,
		0x0000EF53 /* EXT[234]_SUPER_MAGIC */,
		0xF2F52010 /* F2FS_SUPER_MAGIC */,
		0x65735546 /* FUSE_SUPER_MAGIC */,
		0x01161970 /* GFS2_MAGIC */,
		0x47504653 /* GPFS_SUPER_MAGIC */,
		0x0000482b /* HFSPLUS_SUPER_MAGIC */,
		0x000072B6 /* JFFS2_SUPER_MAGIC */,
		0x3153464A /* JFS_SUPER_MAGIC */,
		0x0BD00BD0 /* LL_SUPER_MAGIC */,
		0X00004D44 /* MSDOS_SUPER_MAGIC */,
		0x0000564C /* NCP_SUPER_MAGIC */,
		0x00006969 /* NFS_SUPER_MAGIC */,
		0x00003434 /* NILFS_SUPER_MAGIC */,
		0x5346544E /* NTFS_SB_MAGIC */,
		0x7366746E /* NTFS3_SUPER_MAGIC */,
		0x5346414f /* OPENAFS_SUPER_MAGIC */,
		0x794C7630 /* OVERLAYFS_SUPER_MAGIC */,
		0x52654973 /* REISERFS_SUPER_MAGIC */,
		0xFE534D42 /* SMB2_SUPER_MAGIC */,
		0x73717368 /* SQUASHFS_MAGIC */,
		0x01021994 /* TMPFS_MAGIC */,
		0x24051905 /* UBIFS_SUPER_MAGIC */,
		0x736675005346544e /* UFSD */,
		0x58465342 /* XFS_SB_MAGIC */,
		0x2FC12FC1 /* ZFS_SUPER_MAGIC */,
	};
	for (i = 0; i < sizeof(f_type_whitelist)/sizeof(f_type_whitelist[0]); i++) {
		if (f_type_whitelist[i] == fs_buf.f_type)
			return 0;
	}

	fprintf(stderr, "%s: mounting over filesystem type %#010lx is forbidden\n",
		progname, (unsigned long)fs_buf.f_type);
	return -1;
}

static int try_open(const char *dev, char **devp, int silent)
{
	int fd = open(dev, O_RDWR);
	if (fd != -1) {
		*devp = strdup(dev);
		if (*devp == NULL) {
			fprintf(stderr, "%s: failed to allocate memory\n",
				progname);
			close(fd);
			fd = -1;
		}
	} else if (errno == ENODEV ||
		   errno == ENOENT)/* check for ENOENT too, for the udev case */
		return -2;
	else if (!silent) {
		fprintf(stderr, "%s: failed to open %s: %s\n", progname, dev,
			strerror(errno));
	}
	return fd;
}

static int try_open_fuse_device(char **devp)
{
	int fd;

	drop_privs();
	fd = try_open(FUSE_DEV, devp, 0);
	restore_privs();
	return fd;
}

static int open_fuse_device(char **devp)
{
	int fd = try_open_fuse_device(devp);
	if (fd >= -1)
		return fd;

	fprintf(stderr,
		"%s: fuse device not found, try 'modprobe fuse' first\n",
		progname);

	return -1;
}


static int mount_fuse(const char *mnt, const char *opts, const char **type)
{
	int res;
	int fd;
	char *dev;
	struct stat stbuf;
	char *source = NULL;
	char *mnt_opts = NULL;
	const char *real_mnt = mnt;
	int mountpoint_fd = -1;
	char *do_mount_opts = NULL;
	char *x_opts = NULL;

	fd = open_fuse_device(&dev);
	if (fd == -1)
		return -1;

	drop_privs();
	read_conf();

	if (getuid() != 0 && mount_max != -1) {
		int mount_count = count_fuse_fs();
		if (mount_count >= mount_max) {
			fprintf(stderr, "%s: too many FUSE filesystems mounted; mount_max=N can be set in %s\n", progname, FUSE_CONF);
			goto fail_close_fd;
		}
	}

	// Extract any options starting with "x-"
	res= extract_x_options(opts, &do_mount_opts, &x_opts);
	if (res)
		goto fail_close_fd;

	res = check_perm(&real_mnt, &stbuf, &mountpoint_fd);
	restore_privs();
	if (res != -1)
		res = do_mount(real_mnt, type, stbuf.st_mode & S_IFMT,
			       fd, do_mount_opts, dev, &source, &mnt_opts);

	if (mountpoint_fd != -1)
		close(mountpoint_fd);

	if (res == -1)
		goto fail_close_fd;

	res = chdir("/");
	if (res == -1) {
		fprintf(stderr, "%s: failed to chdir to '/'\n", progname);
		goto fail_close_fd;
	}

	if (geteuid() == 0) {
		if (x_opts && strlen(x_opts) > 0) {
			/*
			 * Add back the options starting with "x-" to opts from
			 * do_mount. +2 for ',' and '\0'
			 */
			size_t mnt_opts_len = strlen(mnt_opts);
			size_t x_mnt_opts_len =  mnt_opts_len+
						 strlen(x_opts) + 2;
			char *x_mnt_opts = malloc(x_mnt_opts_len);

			if (mnt_opts_len) {
				strcpy(x_mnt_opts, mnt_opts);
				strncat(x_mnt_opts, ",", 2);
			}

			strncat(x_mnt_opts, x_opts,
				x_mnt_opts_len - mnt_opts_len - 2);

			free(mnt_opts);
			mnt_opts = x_mnt_opts;
		}

		res = add_mount(source, mnt, *type, mnt_opts);
		if (res == -1) {
			/* Can't clean up mount in a non-racy way */
			goto fail_close_fd;
		}
	}

out_free:
	free(source);
	free(mnt_opts);
	free(dev);
	free(x_opts);
	free(do_mount_opts);

	return fd;

fail_close_fd:
	close(fd);
	fd = -1;
	goto out_free;
}

static int send_fd(int sock_fd, int fd)
{
	int retval;
	struct msghdr msg;
	struct cmsghdr *p_cmsg;
	struct iovec vec;
	size_t cmsgbuf[CMSG_SPACE(sizeof(fd)) / sizeof(size_t)];
	int *p_fds;
	char sendchar = 0;

	msg.msg_control = cmsgbuf;
	msg.msg_controllen = sizeof(cmsgbuf);
	p_cmsg = CMSG_FIRSTHDR(&msg);
	p_cmsg->cmsg_level = SOL_SOCKET;
	p_cmsg->cmsg_type = SCM_RIGHTS;
	p_cmsg->cmsg_len = CMSG_LEN(sizeof(fd));
	p_fds = (int *) CMSG_DATA(p_cmsg);
	*p_fds = fd;
	msg.msg_controllen = p_cmsg->cmsg_len;
	msg.msg_name = NULL;
	msg.msg_namelen = 0;
	msg.msg_iov = &vec;
	msg.msg_iovlen = 1;
	msg.msg_flags = 0;
	/* "To pass file descriptors or credentials you need to send/read at
	 * least one byte" (man 7 unix) */
	vec.iov_base = &sendchar;
	vec.iov_len = sizeof(sendchar);
	while ((retval = sendmsg(sock_fd, &msg, 0)) == -1 && errno == EINTR);
	if (retval != 1) {
		perror("sending file descriptor");
		return -1;
	}
	return 0;
}

/* Helper for should_auto_unmount
 *
 * fusermount typically has the s-bit set - initial open of `mnt` was as root
 * and got EACCESS as 'allow_other' was not specified.
 * Try opening `mnt` again with uid and guid of the calling process.
 */
static int recheck_ENOTCONN_as_owner(const char *mnt)
{
	int pid = fork();
	if(pid == -1) {
		perror("fuse: recheck_ENOTCONN_as_owner can't fork");
		_exit(EXIT_FAILURE);
	} else if(pid == 0) {
		uid_t uid = getuid();
		gid_t gid = getgid();
		if(setresgid(gid, gid, gid) == -1) {
			perror("fuse: can't set resgid");
			_exit(EXIT_FAILURE);
		}
		if(setresuid(uid, uid, uid) == -1) {
			perror("fuse: can't set resuid");
			_exit(EXIT_FAILURE);
		}

		int fd = open(mnt, O_RDONLY);
		if(fd == -1 && errno == ENOTCONN)
			_exit(EXIT_SUCCESS);
		else
			_exit(EXIT_FAILURE);
	} else {
		int status;
		int res = waitpid(pid, &status, 0);
		if (res == -1) {
			perror("fuse: waiting for child failed");
			_exit(EXIT_FAILURE);
		}
		return WIFEXITED(status) && WEXITSTATUS(status) == EXIT_SUCCESS;
	}
}

/* The parent fuse process has died: decide whether to auto_unmount.
 *
 * In the normal case (umount or fusermount -u), the filesystem
 * has already been unmounted. If we simply unmount again we can
 * cause problems with stacked mounts (e.g. autofs).
 *
 * So we unmount here only in abnormal case where fuse process has
 * died without unmount happening. To detect this, we first look in
 * the mount table to make sure the mountpoint is still mounted and
 * has proper type. If so, we then see if opening the mount dir is
 * returning 'Transport endpoint is not connected'.
 *
 * The order of these is important, because if autofs is in use,
 * opening the dir to check for ENOTCONN will cause a new mount
 * in the normal case where filesystem has been unmounted cleanly.
 */
static int should_auto_unmount(const char *mnt, const char *type)
{
	char *copy;
	const char *last;
	int result = 0;
	int fd;

	copy = strdup(mnt);
	if (copy == NULL) {
	fprintf(stderr, "%s: failed to allocate memory\n", progname);
		return 0;
	}

	if (chdir_to_parent(copy, &last) == -1)
		goto out;
	if (check_is_mount(last, mnt, type) == -1)
		goto out;

	fd = open(mnt, O_RDONLY);

	if (fd != -1) {
		close(fd);
	} else {
		switch(errno) {
		case ENOTCONN:
			result = 1;
			break;
		case EACCES:
			result = recheck_ENOTCONN_as_owner(mnt);
			break;
		default:
			result = 0;
			break;
		}
	}
out:
	free(copy);
	return result;
}

static void usage(void)
{
	printf("%s: [options] mountpoint\n"
	       "Options:\n"
	       " -h		    print help\n"
	       " -V		    print version\n"
	       " -o opt[,opt...]    mount options\n"
	       " -u		    unmount\n"
	       " -q		    quiet\n"
	       " -z		    lazy unmount\n",
	       progname);
	exit(1);
}

static void show_version(void)
{
	printf("fusermount3 version: %s\n", PACKAGE_VERSION);
	exit(0);
}

int main(int argc, char *argv[])
{
	sigset_t sigset;
	int ch;
	int fd;
	int res;
	char *origmnt;
	char *mnt;
	static int unmount = 0;
	static int lazy = 0;
	static int quiet = 0;
	char *commfd = NULL;
	int cfd;
	const char *opts = "";
	const char *type = NULL;
	int setup_auto_unmount_only = 0;

	static const struct option long_opts[] = {
		{"unmount", no_argument, NULL, 'u'},
		// Note: auto-unmount deliberately does not have a short version.
		// It's meant for internal use by mount.c's setup_auto_unmount.
		{"auto-unmount", no_argument, NULL, 'U'},
		{"lazy",    no_argument, NULL, 'z'},
		{"quiet",   no_argument, NULL, 'q'},
		{"help",    no_argument, NULL, 'h'},
		{"version", no_argument, NULL, 'V'},
		{"options", required_argument, NULL, 'o'},
<<<<<<< HEAD
		// Note: auto-unmount and comm-fd don't have short versions.
		// They'ne meant for internal use by mount.c
		{"auto-unmount", no_argument, NULL, 'U'},
		{"comm-fd", required_argument, NULL, 'c'},
=======
>>>>>>> 26182272
		{0, 0, 0, 0}};

	progname = strdup(argc > 0 ? argv[0] : "fusermount");
	if (progname == NULL) {
		fprintf(stderr, "%s: failed to allocate memory\n", argv[0]);
		exit(1);
	}

	while ((ch = getopt_long(argc, argv, "hVo:uzq", long_opts,
				 NULL)) != -1) {
		switch (ch) {
		case 'h':
			usage();
			break;

		case 'V':
			show_version();
			break;

		case 'o':
			opts = optarg;
			break;

		case 'u':
			unmount = 1;
			break;
		case 'U':
			unmount = 1;
			auto_unmount = 1;
			setup_auto_unmount_only = 1;
			break;
<<<<<<< HEAD
		case 'c':
			commfd = optarg;
			break;
=======
>>>>>>> 26182272
		case 'z':
			lazy = 1;
			break;

		case 'q':
			quiet = 1;
			break;

		default:
			exit(1);
		}
	}

	if (lazy && !unmount) {
		fprintf(stderr, "%s: -z can only be used with -u\n", progname);
		exit(1);
	}

	if (optind >= argc) {
		fprintf(stderr, "%s: missing mountpoint argument\n", progname);
		exit(1);
	} else if (argc > optind + 1) {
		fprintf(stderr, "%s: extra arguments after the mountpoint\n",
			progname);
		exit(1);
	}

	origmnt = argv[optind];

	drop_privs();
	mnt = fuse_mnt_resolve_path(progname, origmnt);
	if (mnt != NULL) {
		res = chdir("/");
		if (res == -1) {
			fprintf(stderr, "%s: failed to chdir to '/'\n", progname);
			goto err_out;
		}
	}
	restore_privs();
	if (mnt == NULL)
		exit(1);

	umask(033);
	if (!setup_auto_unmount_only && unmount)
		goto do_unmount;

	if(commfd == NULL)
		commfd = getenv(FUSE_COMMFD_ENV);
	if (commfd == NULL) {
		fprintf(stderr, "%s: old style mounting not supported\n",
			progname);
		goto err_out;
	}

	cfd = atoi(commfd);
	{
		struct stat statbuf;
		fstat(cfd, &statbuf);
		if(!S_ISSOCK(statbuf.st_mode)) {
			fprintf(stderr,
				"%s: file descriptor %i is not a socket, can't send fuse fd\n",
				progname, cfd);
			goto err_out;
		}
	}

	if (setup_auto_unmount_only)
		goto wait_for_auto_unmount;

	fd = mount_fuse(mnt, opts, &type);
	if (fd == -1)
		goto err_out;

	res = send_fd(cfd, fd);
	if (res != 0) {
		umount2(mnt, MNT_DETACH); /* lazy umount */
		goto err_out;
	}
	close(fd);

	if (!auto_unmount) {
		free(mnt);
		free((void*) type);
		return 0;
	}

wait_for_auto_unmount:
	/* Become a daemon and wait for the parent to exit or die.
	   ie For the control socket to get closed.
	   btw We don't want to use daemon() function here because
	   it forks and messes with the file descriptors. */
	setsid();
	res = chdir("/");
	if (res == -1) {
		fprintf(stderr, "%s: failed to chdir to '/'\n", progname);
		goto err_out;
	}

	sigfillset(&sigset);
	sigprocmask(SIG_BLOCK, &sigset, NULL);

	lazy  = 1;
	quiet = 1;

	while (1) {
		unsigned char buf[16];
		int n = recv(cfd, buf, sizeof(buf), 0);
		if (!n)
			break;

		if (n < 0) {
			if (errno == EINTR)
				continue;
			break;
		}
	}

	if (!should_auto_unmount(mnt, type)) {
		goto success_out;
	}

do_unmount:
	if (geteuid() == 0)
		res = unmount_fuse(mnt, quiet, lazy);
	else {
		res = umount2(mnt, lazy ? UMOUNT_DETACH : 0);
		if (res == -1 && !quiet)
			fprintf(stderr,
				"%s: failed to unmount %s: %s\n",
				progname, mnt, strerror(errno));
	}
	if (res == -1)
		goto err_out;

success_out:
	free((void*) type);
	free(mnt);
	return 0;

err_out:
	free((void*) type);
	free(mnt);
	exit(1);
}<|MERGE_RESOLUTION|>--- conflicted
+++ resolved
@@ -26,10 +26,7 @@
 #include <mntent.h>
 #include <sys/wait.h>
 #include <sys/stat.h>
-<<<<<<< HEAD
 #include <sys/param.h>
-=======
->>>>>>> 26182272
 
 #include "fuse_mount_compat.h"
 
@@ -103,7 +100,6 @@
 #define GETMNTENT getmntent
 #endif // GETMNTENT_NEEDS_UNESCAPING
 
-<<<<<<< HEAD
 /*
  * Take a ',' separated option string and extract "x-" options
  */
@@ -173,8 +169,6 @@
 
 	return 0;
 }
-=======
->>>>>>> 26182272
 
 static const char *get_user_name(void)
 {
@@ -1478,13 +1472,10 @@
 		{"help",    no_argument, NULL, 'h'},
 		{"version", no_argument, NULL, 'V'},
 		{"options", required_argument, NULL, 'o'},
-<<<<<<< HEAD
 		// Note: auto-unmount and comm-fd don't have short versions.
 		// They'ne meant for internal use by mount.c
 		{"auto-unmount", no_argument, NULL, 'U'},
 		{"comm-fd", required_argument, NULL, 'c'},
-=======
->>>>>>> 26182272
 		{0, 0, 0, 0}};
 
 	progname = strdup(argc > 0 ? argv[0] : "fusermount");
@@ -1516,12 +1507,9 @@
 			auto_unmount = 1;
 			setup_auto_unmount_only = 1;
 			break;
-<<<<<<< HEAD
 		case 'c':
 			commfd = optarg;
 			break;
-=======
->>>>>>> 26182272
 		case 'z':
 			lazy = 1;
 			break;
