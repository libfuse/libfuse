--- conflicted
+++ resolved
@@ -7,15 +7,10 @@
 */
 /* This program does the mounting and unmounting of FUSE filesystems */
 
-<<<<<<< HEAD
 #ifndef _GNU_SOURCE
     #define _GNU_SOURCE
 #endif
-#include "config.h"
-=======
-#define _GNU_SOURCE /* for clone */
 #include "fuse_config.h"
->>>>>>> 81ad52c7
 #include "mount_util.h"
 
 #include <stdio.h>
