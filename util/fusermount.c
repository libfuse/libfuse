/*
  FUSE: Filesystem in Userspace
  Copyright (C) 2001-2007  Miklos Szeredi <miklos@szeredi.hu>

  This program can be distributed under the terms of the GNU GPLv2.
  See the file COPYING.
*/
/* This program does the mounting and unmounting of FUSE filesystems */

#define _GNU_SOURCE /* for clone and strchrnul */
#include "fuse_config.h"
#include "mount_util.h"

#include <stdio.h>
#include <stdlib.h>
#include <string.h>
#include <ctype.h>
#include <unistd.h>
#include <getopt.h>
#include <errno.h>
#include <fcntl.h>
#include <pwd.h>
#include <paths.h>
#include <mntent.h>
#include <sys/wait.h>
#include <sys/stat.h>

#include "fuse_mount_compat.h"

#include <sys/fsuid.h>
#include <sys/socket.h>
#include <sys/utsname.h>
#include <sched.h>
#include <stdbool.h>
#include <sys/vfs.h>

#define FUSE_COMMFD_ENV		"_FUSE_COMMFD"

#define FUSE_DEV "/dev/fuse"

static const char *progname;

static int user_allow_other = 0;
static int mount_max = 1000;

static int auto_unmount = 0;

#ifdef GETMNTENT_NEEDS_UNESCAPING
// Older versions of musl libc don't unescape entries in /etc/mtab

// unescapes octal sequences like \040 in-place
// That's ok, because unescaping can not extend the length of the string.
static void unescape(char *buf) {
	char *src = buf;
	char *dest = buf;
	while (1) {
		char *next_src = strchrnul(src, '\\');
		int offset = next_src - src;
		memmove(dest, src, offset);
		src = next_src;
		dest += offset;

		if(*src == '\0') {
			*dest = *src;
			return;
		}
		src++;

		if('0' <= src[0] && src[0] < '2' &&
		   '0' <= src[1] && src[1] < '8' &&
		   '0' <= src[2] && src[2] < '8') {
			*dest++ = (src[0] - '0') << 6
			        | (src[1] - '0') << 3
			        | (src[2] - '0') << 0;
			src += 3;
		} else if (src[0] == '\\') {
			*dest++ = '\\';
			src += 1;
		} else {
			*dest++ = '\\';
		}
	}
}

static struct mntent *GETMNTENT(FILE *stream)
{
	struct mntent *entp = getmntent(stream);
	if(entp != NULL) {
		unescape(entp->mnt_fsname);
		unescape(entp->mnt_dir);
		unescape(entp->mnt_type);
		unescape(entp->mnt_opts);
	}
	return entp;
}
#else
#define GETMNTENT getmntent
#endif // GETMNTENT_NEEDS_UNESCAPING


static const char *get_user_name(void)
{
	struct passwd *pw = getpwuid(getuid());
	if (pw != NULL && pw->pw_name != NULL)
		return pw->pw_name;
	else {
		fprintf(stderr, "%s: could not determine username\n", progname);
		return NULL;
	}
}

static uid_t oldfsuid;
static gid_t oldfsgid;

static void drop_privs(void)
{
	if (getuid() != 0) {
		oldfsuid = setfsuid(getuid());
		oldfsgid = setfsgid(getgid());
	}
}

static void restore_privs(void)
{
	if (getuid() != 0) {
		setfsuid(oldfsuid);
		setfsgid(oldfsgid);
	}
}

#ifndef IGNORE_MTAB
/*
 * Make sure that /etc/mtab is checked and updated atomically
 */
static int lock_umount(void)
{
	const char *mtab_lock = _PATH_MOUNTED ".fuselock";
	int mtablock;
	int res;
	struct stat mtab_stat;

	/* /etc/mtab could be a symlink to /proc/mounts */
	if (lstat(_PATH_MOUNTED, &mtab_stat) == 0 && S_ISLNK(mtab_stat.st_mode))
		return -1;

	mtablock = open(mtab_lock, O_RDWR | O_CREAT, 0600);
	if (mtablock == -1) {
		fprintf(stderr, "%s: unable to open fuse lock file: %s\n",
			progname, strerror(errno));
		return -1;
	}
	res = lockf(mtablock, F_LOCK, 0);
	if (res < 0) {
		fprintf(stderr, "%s: error getting lock: %s\n", progname,
			strerror(errno));
		close(mtablock);
		return -1;
	}

	return mtablock;
}

static void unlock_umount(int mtablock)
{
	if (mtablock >= 0) {
		int res;

		res = lockf(mtablock, F_ULOCK, 0);
		if (res < 0) {
			fprintf(stderr, "%s: error releasing lock: %s\n",
				progname, strerror(errno));
		}
		close(mtablock);
	}
}

static int add_mount(const char *source, const char *mnt, const char *type,
		     const char *opts)
{
	return fuse_mnt_add_mount(progname, source, mnt, type, opts);
}

static int may_unmount(const char *mnt, int quiet)
{
	struct mntent *entp;
	FILE *fp;
	const char *user = NULL;
	char uidstr[32];
	unsigned uidlen = 0;
	int found;
	const char *mtab = _PATH_MOUNTED;

	user = get_user_name();
	if (user == NULL)
		return -1;

	fp = setmntent(mtab, "r");
	if (fp == NULL) {
		fprintf(stderr, "%s: failed to open %s: %s\n", progname, mtab,
			strerror(errno));
		return -1;
	}

	uidlen = sprintf(uidstr, "%u", getuid());

	found = 0;
	while ((entp = GETMNTENT(fp)) != NULL) {
		if (!found && strcmp(entp->mnt_dir, mnt) == 0 &&
		    (strcmp(entp->mnt_type, "fuse") == 0 ||
		     strcmp(entp->mnt_type, "fuseblk") == 0 ||
		     strncmp(entp->mnt_type, "fuse.", 5) == 0 ||
		     strncmp(entp->mnt_type, "fuseblk.", 8) == 0)) {
			char *p = strstr(entp->mnt_opts, "user=");
			if (p &&
			    (p == entp->mnt_opts || *(p-1) == ',') &&
			    strcmp(p + 5, user) == 0) {
				found = 1;
				break;
			}
			/* /etc/mtab is a link pointing to
			   /proc/mounts: */
			else if ((p =
				  strstr(entp->mnt_opts, "user_id=")) &&
				 (p == entp->mnt_opts ||
				  *(p-1) == ',') &&
				 strncmp(p + 8, uidstr, uidlen) == 0 &&
				 (*(p+8+uidlen) == ',' ||
				  *(p+8+uidlen) == '\0')) {
				found = 1;
				break;
			}
		}
	}
	endmntent(fp);

	if (!found) {
		if (!quiet)
			fprintf(stderr,
				"%s: entry for %s not found in %s\n",
				progname, mnt, mtab);
		return -1;
	}

	return 0;
}
#endif

/*
 * Check whether the file specified in "fusermount3 -u" is really a
 * mountpoint and not a symlink.  This is necessary otherwise the user
 * could move the mountpoint away and replace it with a symlink
 * pointing to an arbitrary mount, thereby tricking fusermount3 into
 * unmounting that (umount(2) will follow symlinks).
 *
 * This is the child process running in a separate mount namespace, so
 * we don't mess with the global namespace and if the process is
 * killed for any reason, mounts are automatically cleaned up.
 *
 * First make sure nothing is propagated back into the parent
 * namespace by marking all mounts "private".
 *
 * Then bind mount parent onto a stable base where the user can't move
 * it around.
 *
 * Finally check /proc/mounts for an entry matching the requested
 * mountpoint.  If it's found then we are OK, and the user can't move
 * it around within the parent directory as rename() will return
 * EBUSY.  Be careful to ignore any mounts that existed before the
 * bind.
 */
static int check_is_mount_child(void *p)
{
	const char **a = p;
	const char *last = a[0];
	const char *mnt = a[1];
	const char *type = a[2];
	int res;
	const char *procmounts = "/proc/mounts";
	int found;
	FILE *fp;
	struct mntent *entp;
	int count;

	res = mount("", "/", "", MS_PRIVATE | MS_REC, NULL);
	if (res == -1) {
		fprintf(stderr, "%s: failed to mark mounts private: %s\n",
			progname, strerror(errno));
		return 1;
	}

	fp = setmntent(procmounts, "r");
	if (fp == NULL) {
		fprintf(stderr, "%s: failed to open %s: %s\n", progname,
			procmounts, strerror(errno));
		return 1;
	}

	count = 0;
	while (GETMNTENT(fp) != NULL)
		count++;
	endmntent(fp);

	fp = setmntent(procmounts, "r");
	if (fp == NULL) {
		fprintf(stderr, "%s: failed to open %s: %s\n", progname,
			procmounts, strerror(errno));
		return 1;
	}

	res = mount(".", "/", "", MS_BIND | MS_REC, NULL);
	if (res == -1) {
		fprintf(stderr, "%s: failed to bind parent to /: %s\n",
			progname, strerror(errno));
		return 1;
	}

	found = 0;
	while ((entp = GETMNTENT(fp)) != NULL) {
		if (count > 0) {
			count--;
			continue;
		}
		if (entp->mnt_dir[0] == '/' &&
		    strcmp(entp->mnt_dir + 1, last) == 0 &&
		    (!type || strcmp(entp->mnt_type, type) == 0)) {
			found = 1;
			break;
		}
	}
	endmntent(fp);

	if (!found) {
		fprintf(stderr, "%s: %s not mounted\n", progname, mnt);
		return 1;
	}

	return 0;
}

static pid_t clone_newns(void *a)
{
	char buf[131072];
	char *stack = buf + (sizeof(buf) / 2 - ((size_t) buf & 15));

#ifdef __ia64__
	extern int __clone2(int (*fn)(void *),
			    void *child_stack_base, size_t stack_size,
			    int flags, void *arg, pid_t *ptid,
			    void *tls, pid_t *ctid);

	return __clone2(check_is_mount_child, stack, sizeof(buf) / 2,
			CLONE_NEWNS, a, NULL, NULL, NULL);
#else
	return clone(check_is_mount_child, stack, CLONE_NEWNS, a);
#endif
}

static int check_is_mount(const char *last, const char *mnt, const char *type)
{
	pid_t pid, p;
	int status;
	const char *a[3] = { last, mnt, type };

	pid = clone_newns((void *) a);
	if (pid == (pid_t) -1) {
		fprintf(stderr, "%s: failed to clone namespace: %s\n",
			progname, strerror(errno));
		return -1;
	}
	p = waitpid(pid, &status, __WCLONE);
	if (p == (pid_t) -1) {
		fprintf(stderr, "%s: waitpid failed: %s\n",
			progname, strerror(errno));
		return -1;
	}
	if (!WIFEXITED(status)) {
		fprintf(stderr, "%s: child terminated abnormally (status %i)\n",
			progname, status);
		return -1;
	}
	if (WEXITSTATUS(status) != 0)
		return -1;

	return 0;
}

static int chdir_to_parent(char *copy, const char **lastp)
{
	char *tmp;
	const char *parent;
	char buf[65536];
	int res;

	tmp = strrchr(copy, '/');
	if (tmp == NULL || tmp[1] == '\0') {
		fprintf(stderr, "%s: internal error: invalid abs path: <%s>\n",
			progname, copy);
		return -1;
	}
	if (tmp != copy) {
		*tmp = '\0';
		parent = copy;
		*lastp = tmp + 1;
	} else if (tmp[1] != '\0') {
		*lastp = tmp + 1;
		parent = "/";
	} else {
		*lastp = ".";
		parent = "/";
	}

	res = chdir(parent);
	if (res == -1) {
		fprintf(stderr, "%s: failed to chdir to %s: %s\n",
			progname, parent, strerror(errno));
		return -1;
	}

	if (getcwd(buf, sizeof(buf)) == NULL) {
		fprintf(stderr, "%s: failed to obtain current directory: %s\n",
			progname, strerror(errno));
		return -1;
	}
	if (strcmp(buf, parent) != 0) {
		fprintf(stderr, "%s: mountpoint moved (%s -> %s)\n", progname,
			parent, buf);
		return -1;

	}

	return 0;
}

#ifndef IGNORE_MTAB
static int unmount_fuse_locked(const char *mnt, int quiet, int lazy)
{
	int res;
	char *copy;
	const char *last;
	int umount_flags = (lazy ? UMOUNT_DETACH : 0) | UMOUNT_NOFOLLOW;

	if (getuid() != 0) {
		res = may_unmount(mnt, quiet);
		if (res == -1)
			return -1;
	}

	copy = strdup(mnt);
	if (copy == NULL) {
		fprintf(stderr, "%s: failed to allocate memory\n", progname);
		return -1;
	}

	drop_privs();
	res = chdir_to_parent(copy, &last);
	restore_privs();
	if (res == -1)
		goto out;

	res = umount2(last, umount_flags);
	if (res == -1 && !quiet) {
		fprintf(stderr, "%s: failed to unmount %s: %s\n",
			progname, mnt, strerror(errno));
	}

out:
	free(copy);
	if (res == -1)
		return -1;

	res = chdir("/");
	if (res == -1) {
		fprintf(stderr, "%s: failed to chdir to '/'\n", progname);
		return -1;
	}

	return fuse_mnt_remove_mount(progname, mnt);
}

static int unmount_fuse(const char *mnt, int quiet, int lazy)
{
	int res;
	int mtablock = lock_umount();

	res = unmount_fuse_locked(mnt, quiet, lazy);
	unlock_umount(mtablock);

	return res;
}

static int count_fuse_fs(void)
{
	struct mntent *entp;
	int count = 0;
	const char *mtab = _PATH_MOUNTED;
	FILE *fp = setmntent(mtab, "r");
	if (fp == NULL) {
		fprintf(stderr, "%s: failed to open %s: %s\n", progname, mtab,
			strerror(errno));
		return -1;
	}
	while ((entp = GETMNTENT(fp)) != NULL) {
		if (strcmp(entp->mnt_type, "fuse") == 0 ||
		    strncmp(entp->mnt_type, "fuse.", 5) == 0)
			count ++;
	}
	endmntent(fp);
	return count;
}


#else /* IGNORE_MTAB */
static int count_fuse_fs(void)
{
	return 0;
}

static int add_mount(const char *source, const char *mnt, const char *type,
		     const char *opts)
{
	(void) source;
	(void) mnt;
	(void) type;
	(void) opts;
	return 0;
}

static int unmount_fuse(const char *mnt, int quiet, int lazy)
{
	(void) quiet;
	return fuse_mnt_umount(progname, mnt, mnt, lazy);
}
#endif /* IGNORE_MTAB */

static void strip_line(char *line)
{
	char *s = strchr(line, '#');
	if (s != NULL)
		s[0] = '\0';
	for (s = line + strlen(line) - 1;
	     s >= line && isspace((unsigned char) *s); s--);
	s[1] = '\0';
	for (s = line; isspace((unsigned char) *s); s++);
	if (s != line)
		memmove(line, s, strlen(s)+1);
}

static void parse_line(char *line, int linenum)
{
	int tmp;
	if (strcmp(line, "user_allow_other") == 0)
		user_allow_other = 1;
	else if (sscanf(line, "mount_max = %i", &tmp) == 1)
		mount_max = tmp;
	else if(line[0])
		fprintf(stderr,
			"%s: unknown parameter in %s at line %i: '%s'\n",
			progname, FUSE_CONF, linenum, line);
}

static void read_conf(void)
{
	FILE *fp = fopen(FUSE_CONF, "r");
	if (fp != NULL) {
		int linenum = 1;
		char line[256];
		int isnewline = 1;
		while (fgets(line, sizeof(line), fp) != NULL) {
			if (isnewline) {
				if (line[strlen(line)-1] == '\n') {
					strip_line(line);
					parse_line(line, linenum);
				} else {
					isnewline = 0;
				}
			} else if(line[strlen(line)-1] == '\n') {
				fprintf(stderr, "%s: reading %s: line %i too long\n", progname, FUSE_CONF, linenum);

				isnewline = 1;
			}
			if (isnewline)
				linenum ++;
		}
		if (!isnewline) {
			fprintf(stderr, "%s: reading %s: missing newline at end of file\n", progname, FUSE_CONF);

		}
		if (ferror(fp)) {
			fprintf(stderr, "%s: reading %s: read failed\n", progname, FUSE_CONF);
			exit(1);
		}
		fclose(fp);
	} else if (errno != ENOENT) {
		bool fatal = (errno != EACCES && errno != ELOOP &&
			      errno != ENAMETOOLONG && errno != ENOTDIR &&
			      errno != EOVERFLOW);
		fprintf(stderr, "%s: failed to open %s: %s\n",
			progname, FUSE_CONF, strerror(errno));
		if (fatal)
			exit(1);
	}
}

static int begins_with(const char *s, const char *beg)
{
	if (strncmp(s, beg, strlen(beg)) == 0)
		return 1;
	else
		return 0;
}

struct mount_flags {
	const char *opt;
	unsigned long flag;
	int on;
	int safe;
};

static struct mount_flags mount_flags[] = {
	{"rw",	    MS_RDONLY,	    0, 1},
	{"ro",	    MS_RDONLY,	    1, 1},
	{"suid",    MS_NOSUID,	    0, 0},
	{"nosuid",  MS_NOSUID,	    1, 1},
	{"dev",	    MS_NODEV,	    0, 0},
	{"nodev",   MS_NODEV,	    1, 1},
	{"exec",    MS_NOEXEC,	    0, 1},
	{"noexec",  MS_NOEXEC,	    1, 1},
	{"async",   MS_SYNCHRONOUS, 0, 1},
	{"sync",    MS_SYNCHRONOUS, 1, 1},
	{"atime",   MS_NOATIME,	    0, 1},
	{"noatime", MS_NOATIME,	    1, 1},
	{"diratime",        MS_NODIRATIME,  0, 1},
	{"nodiratime",      MS_NODIRATIME,  1, 1},
	{"lazytime",        MS_LAZYTIME,    1, 1},
	{"nolazytime",      MS_LAZYTIME,    0, 1},
	{"relatime",        MS_RELATIME,    1, 1},
	{"norelatime",      MS_RELATIME,    0, 1},
	{"strictatime",     MS_STRICTATIME, 1, 1},
	{"nostrictatime",   MS_STRICTATIME, 0, 1},
	{"dirsync", MS_DIRSYNC,	    1, 1},
	{NULL,	    0,		    0, 0}
};

static int find_mount_flag(const char *s, unsigned len, int *on, int *flag)
{
	int i;

	for (i = 0; mount_flags[i].opt != NULL; i++) {
		const char *opt = mount_flags[i].opt;
		if (strlen(opt) == len && strncmp(opt, s, len) == 0) {
			*on = mount_flags[i].on;
			*flag = mount_flags[i].flag;
			if (!mount_flags[i].safe && getuid() != 0) {
				*flag = 0;
				fprintf(stderr,
					"%s: unsafe option %s ignored\n",
					progname, opt);
			}
			return 1;
		}
	}
	return 0;
}

static int add_option(char **optsp, const char *opt, unsigned expand)
{
	char *newopts;
	if (*optsp == NULL)
		newopts = strdup(opt);
	else {
		unsigned oldsize = strlen(*optsp);
		unsigned newsize = oldsize + 1 + strlen(opt) + expand + 1;
		newopts = (char *) realloc(*optsp, newsize);
		if (newopts)
			sprintf(newopts + oldsize, ",%s", opt);
	}
	if (newopts == NULL) {
		fprintf(stderr, "%s: failed to allocate memory\n", progname);
		return -1;
	}
	*optsp = newopts;
	return 0;
}

static int get_mnt_opts(int flags, char *opts, char **mnt_optsp)
{
	int i;
	int l;

	if (!(flags & MS_RDONLY) && add_option(mnt_optsp, "rw", 0) == -1)
		return -1;

	for (i = 0; mount_flags[i].opt != NULL; i++) {
		if (mount_flags[i].on && (flags & mount_flags[i].flag) &&
		    add_option(mnt_optsp, mount_flags[i].opt, 0) == -1)
			return -1;
	}

	if (add_option(mnt_optsp, opts, 0) == -1)
		return -1;
	/* remove comma from end of opts*/
	l = strlen(*mnt_optsp);
	if ((*mnt_optsp)[l-1] == ',')
		(*mnt_optsp)[l-1] = '\0';
	if (getuid() != 0) {
		const char *user = get_user_name();
		if (user == NULL)
			return -1;

		if (add_option(mnt_optsp, "user=", strlen(user)) == -1)
			return -1;
		strcat(*mnt_optsp, user);
	}
	return 0;
}

static int opt_eq(const char *s, unsigned len, const char *opt)
{
	if(strlen(opt) == len && strncmp(s, opt, len) == 0)
		return 1;
	else
		return 0;
}

static int get_string_opt(const char *s, unsigned len, const char *opt,
			  char **val)
{
	int i;
	unsigned opt_len = strlen(opt);
	char *d;

	if (*val)
		free(*val);
	*val = (char *) malloc(len - opt_len + 1);
	if (!*val) {
		fprintf(stderr, "%s: failed to allocate memory\n", progname);
		return 0;
	}

	d = *val;
	s += opt_len;
	len -= opt_len;
	for (i = 0; i < len; i++) {
		if (s[i] == '\\' && i + 1 < len)
			i++;
		*d++ = s[i];
	}
	*d = '\0';
	return 1;
}

/* The kernel silently truncates the "data" argument to PAGE_SIZE-1 characters.
 * This can be dangerous if it e.g. truncates the option "group_id=1000" to
 * "group_id=1".
 * This wrapper detects this case and bails out with an error.
 */
static int mount_notrunc(const char *source, const char *target,
			 const char *filesystemtype, unsigned long mountflags,
			 const char *data) {
	if (strlen(data) > sysconf(_SC_PAGESIZE) - 1) {
		fprintf(stderr, "%s: mount options too long\n", progname);
		errno = EINVAL;
		return -1;
	}
	return mount(source, target, filesystemtype, mountflags, data);
}


static int do_mount(const char *mnt, const char **typep, mode_t rootmode,
		    int fd, const char *opts, const char *dev, char **sourcep,
		    char **mnt_optsp)
{
	int res;
	int flags = MS_NOSUID | MS_NODEV;
	char *optbuf;
	char *mnt_opts = NULL;
	const char *s;
	char *d;
	char *fsname = NULL;
	char *subtype = NULL;
	char *source = NULL;
	char *type = NULL;
	int blkdev = 0;

	optbuf = (char *) malloc(strlen(opts) + 128);
	if (!optbuf) {
		fprintf(stderr, "%s: failed to allocate memory\n", progname);
		return -1;
	}

	for (s = opts, d = optbuf; *s;) {
		unsigned len;
		const char *fsname_str = "fsname=";
		const char *subtype_str = "subtype=";
		bool escape_ok = begins_with(s, fsname_str) ||
				 begins_with(s, subtype_str);
		for (len = 0; s[len]; len++) {
			if (escape_ok && s[len] == '\\' && s[len + 1])
				len++;
			else if (s[len] == ',')
				break;
		}
		if (begins_with(s, fsname_str)) {
			if (!get_string_opt(s, len, fsname_str, &fsname))
				goto err;
		} else if (begins_with(s, subtype_str)) {
			if (!get_string_opt(s, len, subtype_str, &subtype))
				goto err;
		} else if (opt_eq(s, len, "blkdev")) {
			if (getuid() != 0) {
				fprintf(stderr,
					"%s: option blkdev is privileged\n",
					progname);
				goto err;
			}
			blkdev = 1;
		} else if (opt_eq(s, len, "auto_unmount")) {
			auto_unmount = 1;
		} else if (!opt_eq(s, len, "nonempty") &&
			   !begins_with(s, "fd=") &&
			   !begins_with(s, "rootmode=") &&
			   !begins_with(s, "user_id=") &&
			   !begins_with(s, "group_id=")) {
			int on;
			int flag;
			int skip_option = 0;
			if (opt_eq(s, len, "large_read")) {
				struct utsname utsname;
				unsigned kmaj, kmin;
				res = uname(&utsname);
				if (res == 0 &&
				    sscanf(utsname.release, "%u.%u",
					   &kmaj, &kmin) == 2 &&
				    (kmaj > 2 || (kmaj == 2 && kmin > 4))) {
					fprintf(stderr, "%s: note: 'large_read' mount option is deprecated for %i.%i kernels\n", progname, kmaj, kmin);
					skip_option = 1;
				}
			}
			if (getuid() != 0 && !user_allow_other &&
			    (opt_eq(s, len, "allow_other") ||
			     opt_eq(s, len, "allow_root"))) {
				fprintf(stderr, "%s: option %.*s only allowed if 'user_allow_other' is set in %s\n", progname, len, s, FUSE_CONF);
				goto err;
			}
			if (!skip_option) {
				if (find_mount_flag(s, len, &on, &flag)) {
					if (on)
						flags |= flag;
					else
						flags  &= ~flag;
				} else if (opt_eq(s, len, "default_permissions") ||
					   opt_eq(s, len, "allow_other") ||
					   begins_with(s, "max_read=") ||
					   begins_with(s, "blksize=")) {
					memcpy(d, s, len);
					d += len;
					*d++ = ',';
				} else {
					fprintf(stderr, "%s: unknown option '%.*s'\n", progname, len, s);
					exit(1);
				}
			}
		}
		s += len;
		if (*s)
			s++;
	}
	*d = '\0';
	res = get_mnt_opts(flags, optbuf, &mnt_opts);
	if (res == -1)
		goto err;

	sprintf(d, "fd=%i,rootmode=%o,user_id=%u,group_id=%u",
		fd, rootmode, getuid(), getgid());

	source = malloc((fsname ? strlen(fsname) : 0) +
			(subtype ? strlen(subtype) : 0) + strlen(dev) + 32);

	type = malloc((subtype ? strlen(subtype) : 0) + 32);
	if (!type || !source) {
		fprintf(stderr, "%s: failed to allocate memory\n", progname);
		goto err;
	}

	if (subtype)
		sprintf(type, "%s.%s", blkdev ? "fuseblk" : "fuse", subtype);
	else
		strcpy(type, blkdev ? "fuseblk" : "fuse");

	if (fsname)
		strcpy(source, fsname);
	else
		strcpy(source, subtype ? subtype : dev);

	res = mount_notrunc(source, mnt, type, flags, optbuf);
	if (res == -1 && errno == ENODEV && subtype) {
		/* Probably missing subtype support */
		strcpy(type, blkdev ? "fuseblk" : "fuse");
		if (fsname) {
			if (!blkdev)
				sprintf(source, "%s#%s", subtype, fsname);
		} else {
			strcpy(source, type);
		}

		res = mount_notrunc(source, mnt, type, flags, optbuf);
	}
	if (res == -1 && errno == EINVAL) {
		/* It could be an old version not supporting group_id */
		sprintf(d, "fd=%i,rootmode=%o,user_id=%u",
			fd, rootmode, getuid());
		res = mount_notrunc(source, mnt, type, flags, optbuf);
	}
	if (res == -1) {
		int errno_save = errno;
		if (blkdev && errno == ENODEV && !fuse_mnt_check_fuseblk())
			fprintf(stderr, "%s: 'fuseblk' support missing\n",
				progname);
		else
			fprintf(stderr, "%s: mount failed: %s\n", progname,
				strerror(errno_save));
		goto err;
	}
	*sourcep = source;
	*typep = type;
	*mnt_optsp = mnt_opts;
	free(fsname);
	free(optbuf);

	return 0;

err:
	free(fsname);
	free(subtype);
	free(source);
	free(type);
	free(mnt_opts);
	free(optbuf);
	return -1;
}

static int check_perm(const char **mntp, struct stat *stbuf, int *mountpoint_fd)
{
	int res;
	const char *mnt = *mntp;
	const char *origmnt = mnt;
	struct statfs fs_buf;
	size_t i;

	res = lstat(mnt, stbuf);
	if (res == -1) {
		fprintf(stderr, "%s: failed to access mountpoint %s: %s\n",
			progname, mnt, strerror(errno));
		return -1;
	}

	/* No permission checking is done for root */
	if (getuid() == 0)
		return 0;

	if (S_ISDIR(stbuf->st_mode)) {
		res = chdir(mnt);
		if (res == -1) {
			fprintf(stderr,
				"%s: failed to chdir to mountpoint: %s\n",
				progname, strerror(errno));
			return -1;
		}
		mnt = *mntp = ".";
		res = lstat(mnt, stbuf);
		if (res == -1) {
			fprintf(stderr,
				"%s: failed to access mountpoint %s: %s\n",
				progname, origmnt, strerror(errno));
			return -1;
		}

		if ((stbuf->st_mode & S_ISVTX) && stbuf->st_uid != getuid()) {
			fprintf(stderr, "%s: mountpoint %s not owned by user\n",
				progname, origmnt);
			return -1;
		}

		res = access(mnt, W_OK);
		if (res == -1) {
			fprintf(stderr, "%s: user has no write access to mountpoint %s\n",
				progname, origmnt);
			return -1;
		}
	} else if (S_ISREG(stbuf->st_mode)) {
		static char procfile[256];
		*mountpoint_fd = open(mnt, O_WRONLY);
		if (*mountpoint_fd == -1) {
			fprintf(stderr, "%s: failed to open %s: %s\n",
				progname, mnt, strerror(errno));
			return -1;
		}
		res = fstat(*mountpoint_fd, stbuf);
		if (res == -1) {
			fprintf(stderr,
				"%s: failed to access mountpoint %s: %s\n",
				progname, mnt, strerror(errno));
			return -1;
		}
		if (!S_ISREG(stbuf->st_mode)) {
			fprintf(stderr,
				"%s: mountpoint %s is no longer a regular file\n",
				progname, mnt);
			return -1;
		}

		sprintf(procfile, "/proc/self/fd/%i", *mountpoint_fd);
		*mntp = procfile;
	} else {
		fprintf(stderr,
			"%s: mountpoint %s is not a directory or a regular file\n",
			progname, mnt);
		return -1;
	}

	/* Do not permit mounting over anything in procfs - it has a couple
	 * places to which we have "write access" without being supposed to be
	 * able to just put anything we want there.
	 * Luckily, without allow_other, we can't get other users to actually
	 * use any fake information we try to put there anyway.
	 * Use a whitelist to be safe. */
	if (statfs(*mntp, &fs_buf)) {
		fprintf(stderr, "%s: failed to access mountpoint %s: %s\n",
			progname, mnt, strerror(errno));
		return -1;
	}

	/* Define permitted filesystems for the mount target. This was
	 * originally the same list as used by the ecryptfs mount helper
	 * (https://bazaar.launchpad.net/~ecryptfs/ecryptfs/trunk/view/head:/src/utils/mount.ecryptfs_private.c#L225)
	 * but got expanded as we found more filesystems that needed to be
	 * overlaid. */
	typeof(fs_buf.f_type) f_type_whitelist[] = {
		0x61756673 /* AUFS_SUPER_MAGIC */,
		0x00000187 /* AUTOFS_SUPER_MAGIC */,
		0xCA451A4E /* BCACHEFS_STATFS_MAGIC */,
		0x9123683E /* BTRFS_SUPER_MAGIC */,
		0x00C36400 /* CEPH_SUPER_MAGIC */,
		0xFF534D42 /* CIFS_MAGIC_NUMBER */,
		0x0000F15F /* ECRYPTFS_SUPER_MAGIC */,
		0X2011BAB0 /* EXFAT_SUPER_MAGIC */,
		0x0000EF53 /* EXT[234]_SUPER_MAGIC */,
		0xF2F52010 /* F2FS_SUPER_MAGIC */,
		0x65735546 /* FUSE_SUPER_MAGIC */,
		0x01161970 /* GFS2_MAGIC */,
		0x47504653 /* GPFS_SUPER_MAGIC */,
		0x0000482b /* HFSPLUS_SUPER_MAGIC */,
		0x000072B6 /* JFFS2_SUPER_MAGIC */,
		0x3153464A /* JFS_SUPER_MAGIC */,
		0x0BD00BD0 /* LL_SUPER_MAGIC */,
		0X00004D44 /* MSDOS_SUPER_MAGIC */,
		0x0000564C /* NCP_SUPER_MAGIC */,
		0x00006969 /* NFS_SUPER_MAGIC */,
		0x00003434 /* NILFS_SUPER_MAGIC */,
		0x5346544E /* NTFS_SB_MAGIC */,
		0x5346414f /* OPENAFS_SUPER_MAGIC */,
		0x794C7630 /* OVERLAYFS_SUPER_MAGIC */,
		0x52654973 /* REISERFS_SUPER_MAGIC */,
		0xFE534D42 /* SMB2_SUPER_MAGIC */,
		0x73717368 /* SQUASHFS_MAGIC */,
		0x01021994 /* TMPFS_MAGIC */,
		0x24051905 /* UBIFS_SUPER_MAGIC */,
		0x736675005346544e /* UFSD */,
		0x58465342 /* XFS_SB_MAGIC */,
		0x2FC12FC1 /* ZFS_SUPER_MAGIC */,
	};
	for (i = 0; i < sizeof(f_type_whitelist)/sizeof(f_type_whitelist[0]); i++) {
		if (f_type_whitelist[i] == fs_buf.f_type)
			return 0;
	}

	fprintf(stderr, "%s: mounting over filesystem type %#010lx is forbidden\n",
		progname, (unsigned long)fs_buf.f_type);
	return -1;
}

static int try_open(const char *dev, char **devp, int silent)
{
	int fd = open(dev, O_RDWR);
	if (fd != -1) {
		*devp = strdup(dev);
		if (*devp == NULL) {
			fprintf(stderr, "%s: failed to allocate memory\n",
				progname);
			close(fd);
			fd = -1;
		}
	} else if (errno == ENODEV ||
		   errno == ENOENT)/* check for ENOENT too, for the udev case */
		return -2;
	else if (!silent) {
		fprintf(stderr, "%s: failed to open %s: %s\n", progname, dev,
			strerror(errno));
	}
	return fd;
}

static int try_open_fuse_device(char **devp)
{
	int fd;

	drop_privs();
	fd = try_open(FUSE_DEV, devp, 0);
	restore_privs();
	return fd;
}

static int open_fuse_device(char **devp)
{
	int fd = try_open_fuse_device(devp);
	if (fd >= -1)
		return fd;

	fprintf(stderr,
		"%s: fuse device not found, try 'modprobe fuse' first\n",
		progname);

	return -1;
}


static int mount_fuse(const char *mnt, const char *opts, const char **type)
{
	int res;
	int fd;
	char *dev;
	struct stat stbuf;
	char *source = NULL;
	char *mnt_opts = NULL;
	const char *real_mnt = mnt;
	int mountpoint_fd = -1;

	fd = open_fuse_device(&dev);
	if (fd == -1)
		return -1;

	drop_privs();
	read_conf();

	if (getuid() != 0 && mount_max != -1) {
		int mount_count = count_fuse_fs();
		if (mount_count >= mount_max) {
			fprintf(stderr, "%s: too many FUSE filesystems mounted; mount_max=N can be set in %s\n", progname, FUSE_CONF);
			goto fail_close_fd;
		}
	}

	res = check_perm(&real_mnt, &stbuf, &mountpoint_fd);
	restore_privs();
	if (res != -1)
		res = do_mount(real_mnt, type, stbuf.st_mode & S_IFMT,
			       fd, opts, dev, &source, &mnt_opts);

	if (mountpoint_fd != -1)
		close(mountpoint_fd);

	if (res == -1)
		goto fail_close_fd;

	res = chdir("/");
	if (res == -1) {
		fprintf(stderr, "%s: failed to chdir to '/'\n", progname);
		goto fail_close_fd;
	}

	if (geteuid() == 0) {
		res = add_mount(source, mnt, *type, mnt_opts);
		if (res == -1) {
			/* Can't clean up mount in a non-racy way */
			goto fail_close_fd;
		}
	}

out_free:
	free(source);
	free(mnt_opts);
	free(dev);

	return fd;

fail_close_fd:
	close(fd);
	fd = -1;
	goto out_free;
}

static int send_fd(int sock_fd, int fd)
{
	int retval;
	struct msghdr msg;
	struct cmsghdr *p_cmsg;
	struct iovec vec;
	size_t cmsgbuf[CMSG_SPACE(sizeof(fd)) / sizeof(size_t)];
	int *p_fds;
	char sendchar = 0;

	msg.msg_control = cmsgbuf;
	msg.msg_controllen = sizeof(cmsgbuf);
	p_cmsg = CMSG_FIRSTHDR(&msg);
	p_cmsg->cmsg_level = SOL_SOCKET;
	p_cmsg->cmsg_type = SCM_RIGHTS;
	p_cmsg->cmsg_len = CMSG_LEN(sizeof(fd));
	p_fds = (int *) CMSG_DATA(p_cmsg);
	*p_fds = fd;
	msg.msg_controllen = p_cmsg->cmsg_len;
	msg.msg_name = NULL;
	msg.msg_namelen = 0;
	msg.msg_iov = &vec;
	msg.msg_iovlen = 1;
	msg.msg_flags = 0;
	/* "To pass file descriptors or credentials you need to send/read at
	 * least one byte" (man 7 unix) */
	vec.iov_base = &sendchar;
	vec.iov_len = sizeof(sendchar);
	while ((retval = sendmsg(sock_fd, &msg, 0)) == -1 && errno == EINTR);
	if (retval != 1) {
		perror("sending file descriptor");
		return -1;
	}
	return 0;
}

/* Helper for should_auto_unmount
 *
 * fusermount typically has the s-bit set - initial open of `mnt` was as root
 * and got EACCESS as 'allow_other' was not specified.
 * Try opening `mnt` again with uid and guid of the calling process.
 */
static int recheck_ENOTCONN_as_owner(const char *mnt)
{
	int pid = fork();
	if(pid == -1) {
		perror("fuse: recheck_ENOTCONN_as_owner can't fork");
		_exit(EXIT_FAILURE);
	} else if(pid == 0) {
		uid_t uid = getuid();
		gid_t gid = getgid();
		if(setresgid(gid, gid, gid) == -1) {
			perror("fuse: can't set resgid");
			_exit(EXIT_FAILURE);
		}
		if(setresuid(uid, uid, uid) == -1) {
			perror("fuse: can't set resuid");
			_exit(EXIT_FAILURE);
		}

		int fd = open(mnt, O_RDONLY);
		if(fd == -1 && errno == ENOTCONN)
			_exit(EXIT_SUCCESS);
		else
			_exit(EXIT_FAILURE);
	} else {
		int status;
		int res = waitpid(pid, &status, 0);
		if (res == -1) {
			perror("fuse: waiting for child failed");
			_exit(EXIT_FAILURE);
		}
		return WIFEXITED(status) && WEXITSTATUS(status) == EXIT_SUCCESS;
	}
}

/* The parent fuse process has died: decide whether to auto_unmount.
 *
 * In the normal case (umount or fusermount -u), the filesystem
 * has already been unmounted. If we simply unmount again we can
 * cause problems with stacked mounts (e.g. autofs).
 *
 * So we unmount here only in abnormal case where fuse process has
 * died without unmount happening. To detect this, we first look in
 * the mount table to make sure the mountpoint is still mounted and
 * has proper type. If so, we then see if opening the mount dir is
 * returning 'Transport endpoint is not connected'.
 *
 * The order of these is important, because if autofs is in use,
 * opening the dir to check for ENOTCONN will cause a new mount
 * in the normal case where filesystem has been unmounted cleanly.
 */
static int should_auto_unmount(const char *mnt, const char *type)
{
	char *copy;
	const char *last;
	int result = 0;
	int fd;

	copy = strdup(mnt);
	if (copy == NULL) {
	fprintf(stderr, "%s: failed to allocate memory\n", progname);
		return 0;
	}

	if (chdir_to_parent(copy, &last) == -1)
		goto out;
	if (check_is_mount(last, mnt, type) == -1)
		goto out;

	fd = open(mnt, O_RDONLY);

	if (fd != -1) {
		close(fd);
	} else {
		switch(errno) {
		case ENOTCONN:
			result = 1;
			break;
		case EACCES:
			result = recheck_ENOTCONN_as_owner(mnt);
			break;
		default:
			result = 0;
			break;
		}
	}
out:
	free(copy);
	return result;
}

static void usage(void)
{
	printf("%s: [options] mountpoint\n"
	       "Options:\n"
	       " -h		    print help\n"
	       " -V		    print version\n"
	       " -o opt[,opt...]    mount options\n"
	       " -u		    unmount\n"
	       " -q		    quiet\n"
	       " -z		    lazy unmount\n",
	       progname);
	exit(1);
}

static void show_version(void)
{
	printf("fusermount3 version: %s\n", PACKAGE_VERSION);
	exit(0);
}

int main(int argc, char *argv[])
{
	sigset_t sigset;
	int ch;
	int fd;
	int res;
	char *origmnt;
	char *mnt;
	static int unmount = 0;
	static int lazy = 0;
	static int quiet = 0;
	char *commfd = NULL;
	int cfd;
	const char *opts = "";
	const char *type = NULL;
	int setup_auto_unmount_only = 0;

	static const struct option long_opts[] = {
		{"unmount", no_argument, NULL, 'u'},
		{"lazy",    no_argument, NULL, 'z'},
		{"quiet",   no_argument, NULL, 'q'},
		{"help",    no_argument, NULL, 'h'},
		{"version", no_argument, NULL, 'V'},
		{"options", required_argument, NULL, 'o'},
		// Note: auto-unmount and comm-fd don't have short versions.
		// They'ne meant for internal use by mount.c
		{"auto-unmount", no_argument, NULL, 'U'},
		{"comm-fd", required_argument, NULL, 'c'},
		{0, 0, 0, 0}};

	progname = strdup(argc > 0 ? argv[0] : "fusermount");
	if (progname == NULL) {
		fprintf(stderr, "%s: failed to allocate memory\n", argv[0]);
		exit(1);
	}

	while ((ch = getopt_long(argc, argv, "hVo:uzq", long_opts,
				 NULL)) != -1) {
		switch (ch) {
		case 'h':
			usage();
			break;

		case 'V':
			show_version();
			break;

		case 'o':
			opts = optarg;
			break;

		case 'u':
			unmount = 1;
			break;
		case 'U':
			unmount = 1;
			auto_unmount = 1;
			setup_auto_unmount_only = 1;
			break;
		case 'c':
			commfd = optarg;
			break;
		case 'z':
			lazy = 1;
			break;

		case 'q':
			quiet = 1;
			break;

		default:
			exit(1);
		}
	}

	if (lazy && !unmount) {
		fprintf(stderr, "%s: -z can only be used with -u\n", progname);
		exit(1);
	}

	if (optind >= argc) {
		fprintf(stderr, "%s: missing mountpoint argument\n", progname);
		exit(1);
	} else if (argc > optind + 1) {
		fprintf(stderr, "%s: extra arguments after the mountpoint\n",
			progname);
		exit(1);
	}

	origmnt = argv[optind];

	drop_privs();
	mnt = fuse_mnt_resolve_path(progname, origmnt);
	if (mnt != NULL) {
		res = chdir("/");
		if (res == -1) {
			fprintf(stderr, "%s: failed to chdir to '/'\n", progname);
			goto err_out;
		}
	}
	restore_privs();
	if (mnt == NULL)
		exit(1);

	umask(033);
	if (!setup_auto_unmount_only && unmount)
		goto do_unmount;

	if(commfd == NULL)
		commfd = getenv(FUSE_COMMFD_ENV);
	if (commfd == NULL) {
		fprintf(stderr, "%s: old style mounting not supported\n",
			progname);
		goto err_out;
	}

	cfd = atoi(commfd);
	{
		struct stat statbuf;
		fstat(cfd, &statbuf);
		if(!S_ISSOCK(statbuf.st_mode)) {
<<<<<<< HEAD
			fprintf(stderr, "%s: file descriptor %i is not a socket\n", progname, cfd);
=======
			fprintf(stderr, "%s: file descriptor %i is not a socket\n",
				progname, cfd);
>>>>>>> e7a329e5
			goto err_out;
		}
	}

	if (setup_auto_unmount_only)
		goto wait_for_auto_unmount;

	fd = mount_fuse(mnt, opts, &type);
	if (fd == -1)
		goto err_out;

	res = send_fd(cfd, fd);
	if (res == -1) {
		umount2(mnt, MNT_DETACH); /* lazy umount */
		goto err_out;
	}
	close(fd);

	if (!auto_unmount) {
		free(mnt);
		free((void*) type);
		return 0;
	}

wait_for_auto_unmount:
	/* Become a daemon and wait for the parent to exit or die.
	   ie For the control socket to get closed.
	   btw We don't want to use daemon() function here because
	   it forks and messes with the file descriptors. */
	setsid();
	res = chdir("/");
	if (res == -1) {
		fprintf(stderr, "%s: failed to chdir to '/'\n", progname);
		goto err_out;
	}

	sigfillset(&sigset);
	sigprocmask(SIG_BLOCK, &sigset, NULL);

	lazy  = 1;
	quiet = 1;

	while (1) {
		unsigned char buf[16];
		int n = recv(cfd, buf, sizeof(buf), 0);
		if (!n)
			break;

		if (n < 0) {
			if (errno == EINTR)
				continue;
			break;
		}
	}

	if (!should_auto_unmount(mnt, type)) {
		goto success_out;
	}

do_unmount:
	if (geteuid() == 0)
		res = unmount_fuse(mnt, quiet, lazy);
	else {
		res = umount2(mnt, lazy ? UMOUNT_DETACH : 0);
		if (res == -1 && !quiet)
			fprintf(stderr,
				"%s: failed to unmount %s: %s\n",
				progname, mnt, strerror(errno));
	}
	if (res == -1)
		goto err_out;

success_out:
	free((void*) type);
	free(mnt);
	return 0;

err_out:
	free((void*) type);
	free(mnt);
	exit(1);
}<|MERGE_RESOLUTION|>--- conflicted
+++ resolved
@@ -1462,12 +1462,8 @@
 		struct stat statbuf;
 		fstat(cfd, &statbuf);
 		if(!S_ISSOCK(statbuf.st_mode)) {
-<<<<<<< HEAD
-			fprintf(stderr, "%s: file descriptor %i is not a socket\n", progname, cfd);
-=======
 			fprintf(stderr, "%s: file descriptor %i is not a socket\n",
 				progname, cfd);
->>>>>>> e7a329e5
 			goto err_out;
 		}
 	}
