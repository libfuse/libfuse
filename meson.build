<<<<<<< HEAD
project('libfuse3', ['cpp', 'c'], version: '3.5.0',
=======
project('libfuse3', ['cpp', 'c'], version: '3.6.1',
>>>>>>> f0c52798
        meson_version: '>= 0.42',
        default_options: [ 'buildtype=debugoptimized' ])


platform = host_machine.system()
if platform == 'darwin'
  error('libfuse does not support OS-X.\n' +
        'Take a look at http://osxfuse.github.io/ instead')
elif platform == 'cygwin' or platform == 'windows'
  error('libfuse does not support Windows.\n' +
        'Take a look at http://www.secfs.net/winfsp/ instead')       
endif

#
# Feature detection
#
cfg = configuration_data()
cc = meson.get_compiler('c')

# Default includes when checking for presence of functions and
# struct members
include_default = '''
#include <stdio.h>
#include <stdlib.h>
#include <stddef.h>
#include <unistd.h>
#include <sys/types.h>
#include <sys/stat.h>
#include <fcntl.h>
'''
args_default = [ '-D_GNU_SOURCE' ]

cfg.set_quoted('PACKAGE_VERSION', meson.project_version())

# Test for presence of some functions
test_funcs = [ 'fork', 'fstatat', 'openat', 'readlinkat', 'pipe2',
               'splice', 'vmsplice', 'posix_fallocate', 'fdatasync',
               'utimensat', 'copy_file_range', 'fallocate' ]
foreach func : test_funcs
    cfg.set('HAVE_' + func.to_upper(),
        cc.has_function(func, prefix: include_default, args: args_default))
endforeach
cfg.set('HAVE_SETXATTR', 
        cc.has_function('setxattr', prefix: '#include <sys/xattr.h>'))
cfg.set('HAVE_ICONV', 
        cc.has_function('iconv', prefix: '#include <iconv.h>'))

# Test if structs have specific member
cfg.set('HAVE_STRUCT_STAT_ST_ATIM',
         cc.has_member('struct stat', 'st_atim',
                       prefix: include_default,
                       args: args_default))
cfg.set('HAVE_STRUCT_STAT_ST_ATIMESPEC',
         cc.has_member('struct stat', 'st_atimespec',
                       prefix: include_default,
                       args: args_default))

# Write the test results into config.h (stored in build directory)
configure_file(output: 'config.h',
               configuration : cfg)

#
# Compiler configuration
#
add_project_arguments('-D_REENTRANT', '-DHAVE_CONFIG_H', '-Wall', '-Wextra', '-Wno-sign-compare',
                      '-Wstrict-prototypes', '-Wmissing-declarations', '-Wwrite-strings',
                      '-fno-strict-aliasing', language: 'c')
add_project_arguments('-D_REENTRANT', '-DHAVE_CONFIG_H', '-D_GNU_SOURCE',
                     '-Wall', '-Wextra', '-Wno-sign-compare', '-std=c++11',
                     '-Wmissing-declarations', '-Wwrite-strings',
                     '-fno-strict-aliasing', language: 'cpp')

# Some (stupid) GCC versions warn about unused return values even when they are
# casted to void. This makes -Wunused-result pretty useless, since there is no
# way to suppress the warning when we really *want* to ignore the value.
code = '''
__attribute__((warn_unused_result)) int get_4() {
    return 4;
}
int main(void) {
    (void) get_4();
    return 0;
}'''
if not cc.compiles(code, args: [ '-O0', '-Werror=unused-result' ])
     message('Compiler warns about unused result even when casting to void')
     add_project_arguments('-Wno-unused-result', language: 'c')
endif

# '.' will refer to current build directory, which contains config.h
include_dirs = include_directories('include', 'lib', '.')

# Common dependencies
thread_dep = dependency('threads') 

#
# Read build files from sub-directories
#
subdirs = [ 'lib', 'include', 'test' ]
if get_option('utils') and not platform.endswith('bsd') and platform != 'dragonfly'
  subdirs += [ 'util', 'doc' ]
endif

if get_option('examples')
  subdirs += 'example'
endif

foreach n : subdirs
    subdir(n)
endforeach<|MERGE_RESOLUTION|>--- conflicted
+++ resolved
@@ -1,8 +1,4 @@
-<<<<<<< HEAD
-project('libfuse3', ['cpp', 'c'], version: '3.5.0',
-=======
 project('libfuse3', ['cpp', 'c'], version: '3.6.1',
->>>>>>> f0c52798
         meson_version: '>= 0.42',
         default_options: [ 'buildtype=debugoptimized' ])
 
