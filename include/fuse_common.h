--- conflicted
+++ resolved
@@ -18,7 +18,7 @@
 #include "fuse_config.h"
 #endif
 
-#include "fuse_config.h"
+#include "libfuse_config.h"
 
 #include "fuse_opt.h"
 #include "fuse_log.h"
@@ -418,25 +418,16 @@
 #define FUSE_CAP_EXPLICIT_INVAL_DATA    (1 << 25)
 
 /**
-<<<<<<< HEAD
- * Indicates support that dentries can be expired or invalidated.
- *
- * Expiring dentries, instead of invalidating them, makes a difference for
- * overmounted dentries, where plain invalidation would detach all submounts
- * before dropping the dentry from the cache. If only expiry is set on the
- * dentry, then any overmounts are left alone and until ->d_revalidate()
-=======
  * Indicates support that dentries can be expired.
  * 
  * Expiring dentries, instead of invalidating them, makes a difference for 
  * overmounted dentries, where plain invalidation would detach all submounts 
  * before dropping the dentry from the cache. If only expiry is set on the 
  * dentry, then any overmounts are left alone and until ->d_revalidate() 
->>>>>>> bd898594
  * is called.
- *
+ * 
  * Note: ->d_revalidate() is not called for the case of following a submount,
- * so invalidation will only be triggered for the non-overmounted case.
+ * so invalidation will only be triggered for the non-overmounted case. 
  * The dentry could also be mounted in a different mount instance, in which case
  * any submounts will still be detached.
 */
