/*
  FUSE: Filesystem in Userspace
  Copyright (C) 2001-2007  Miklos Szeredi <miklos@szeredi.hu>
  Copyright (C) 2017       Nikolaus Rath <Nikolaus@rath.org>
  Copyright (C) 2018       Valve, Inc

  This program can be distributed under the terms of the GNU GPLv2.
  See the file COPYING.
*/

/** @file
 *
 * This is a "high-performance" version of passthrough_ll.c. While
 * passthrough_ll.c is designed to be as simple as possible, this
 * example intended to be as efficient and correct as possible.
 *
 * passthrough_hp.cc mirrors a specified "source" directory under a
 * specified the mountpoint with as much fidelity and performance as
 * possible.
 *
 * If --nocache is specified, the source directory may be changed
 * directly even while mounted and the filesystem will continue
 * to work correctly.
 *
 * Without --nocache, the source directory is assumed to be modified
 * only through the passthrough filesystem. This enables much better
 * performance, but if changes are made directly to the source, they
 * may not be immediately visible under the mountpoint and further
 * access to the mountpoint may result in incorrect behavior,
 * including data-loss.
 *
 * On its own, this filesystem fulfills no practical purpose. It is
 * intended as a template upon which additional functionality can be
 * built.
 *
 * Unless --nocache is specified, is only possible to write to files
 * for which the mounting user has read permissions. This is because
 * the writeback cache requires the kernel to be able to issue read
 * requests for all files (which the passthrough filesystem cannot
 * satisfy if it can't read the file in the underlying filesystem).
 *
 * ## Source code ##
 * \include passthrough_hp.cc
 */

<<<<<<< HEAD

#ifdef FUSE_USE_VERSION
    #define ORIG_FUSE_USE_VERSION FUSE_USE_VERSION
    #undef FUSE_USE_VERSION
#endif

#define FUSE_USE_VERSION 35

#ifdef HAVE_CONFIG_H
    #include "config.h"
#endif
=======
#define FUSE_USE_VERSION FUSE_MAKE_VERSION(3, 12)
>>>>>>> 81ad52c7

#ifndef _GNU_SOURCE
    #define _GNU_SOURCE
#endif

// C includes
#include <dirent.h>
#include <err.h>
#include <errno.h>
#include <ftw.h>
#include <fuse_lowlevel.h>
#include <inttypes.h>
#include <string.h>
#include <sys/file.h>
#include <sys/resource.h>
#include <sys/xattr.h>
#include <time.h>
#include <unistd.h>
#include <pthread.h>
#include <limits.h>

// C++ includes
#include <cstddef>
#include <cstdio>
#include <cstdlib>
#include <list>
#include "cxxopts.hpp"
#include <mutex>
#include <fstream>
#include <thread>
#include <iomanip>

using namespace std;

#define SFS_DEFAULT_THREADS "-1" // take libfuse value as default
#define SFS_DEFAULT_CLONE_FD "0"

/* We are re-using pointers to our `struct sfs_inode` and `struct
   sfs_dirp` elements as inodes and file handles. This means that we
   must be able to store pointer a pointer in both a fuse_ino_t
   variable and a uint64_t variable (used for file handles). */
static_assert(sizeof(fuse_ino_t) >= sizeof(void*),
              "void* must fit into fuse_ino_t");
static_assert(sizeof(fuse_ino_t) >= sizeof(uint64_t),
              "fuse_ino_t must be at least 64 bits");


/* Forward declarations */
struct Inode;
static Inode& get_inode(fuse_ino_t ino);
static void forget_one(fuse_ino_t ino, uint64_t n);

// Uniquely identifies a file in the source directory tree. This could
// be simplified to just ino_t since we require the source directory
// not to contain any mountpoints. This hasn't been done yet in case
// we need to reconsider this constraint (but relaxing this would have
// the drawback that we can no longer re-use inode numbers, and thus
// readdir() would need to do a full lookup() in order to report the
// right inode number).
typedef std::pair<ino_t, dev_t> SrcId;

// Define a hash function for SrcId
namespace std {
    template<>
    struct hash<SrcId> {
        size_t operator()(const SrcId& id) const {
            return hash<ino_t>{}(id.first) ^ hash<dev_t>{}(id.second);
        }
    };
}

// Maps files in the source directory tree to inodes
typedef std::unordered_map<SrcId, Inode> InodeMap;

struct Inode {
    int fd {-1};
    dev_t src_dev {0};
    ino_t src_ino {0};
    int generation {0};
    uint64_t nopen {0};
    uint64_t nlookup {0};
    std::mutex m;

    // Delete copy constructor and assignments. We could implement
    // move if we need it.
    Inode() = default;
    Inode(const Inode&) = delete;
    Inode(Inode&& inode) = delete;
    Inode& operator=(Inode&& inode) = delete;
    Inode& operator=(const Inode&) = delete;

    ~Inode() {
        if(fd > 0)
            close(fd);
    }
};

struct Fs {
    // Must be acquired *after* any Inode.m locks.
    std::mutex mutex;
    InodeMap inodes; // protected by mutex
    Inode root;
    double timeout;
    bool debug;
    bool debug_fuse;
    bool foreground;
    std::string source;
    size_t blocksize;
    dev_t src_dev;
    bool nosplice;
    bool nocache;
    size_t num_threads;
    bool clone_fd;
};
static Fs fs{};


#define FUSE_BUF_COPY_FLAGS                      \
        (fs.nosplice ?                           \
            FUSE_BUF_NO_SPLICE :                 \
            static_cast<fuse_buf_copy_flags>(0))


static Inode& get_inode(fuse_ino_t ino) {
    if (ino == FUSE_ROOT_ID)
        return fs.root;

    Inode* inode = reinterpret_cast<Inode*>(ino);
    if(inode->fd == -1) {
        cerr << "INTERNAL ERROR: Unknown inode " << ino << endl;
        abort();
    }
    return *inode;
}


static int get_fs_fd(fuse_ino_t ino) {
    int fd = get_inode(ino).fd;
    return fd;
}


static void sfs_init(void *userdata, fuse_conn_info *conn) {
    (void)userdata;
    if (conn->capable & FUSE_CAP_EXPORT_SUPPORT)
        conn->want |= FUSE_CAP_EXPORT_SUPPORT;

    if (fs.timeout && conn->capable & FUSE_CAP_WRITEBACK_CACHE)
        conn->want |= FUSE_CAP_WRITEBACK_CACHE;

    if (conn->capable & FUSE_CAP_FLOCK_LOCKS)
        conn->want |= FUSE_CAP_FLOCK_LOCKS;

    if (fs.nosplice) {
        // FUSE_CAP_SPLICE_READ is enabled in libfuse3 by default,
        // see do_init() in in fuse_lowlevel.c
        // Just unset both, in case FUSE_CAP_SPLICE_WRITE would also get enabled
        // by detault.
        conn->want &= ~FUSE_CAP_SPLICE_READ;
        conn->want &= ~FUSE_CAP_SPLICE_WRITE;
    } else {
        if (conn->capable & FUSE_CAP_SPLICE_WRITE)
            conn->want |= FUSE_CAP_SPLICE_WRITE;
        if (conn->capable & FUSE_CAP_SPLICE_READ)
            conn->want |= FUSE_CAP_SPLICE_READ;
    }
}


static void sfs_getattr(fuse_req_t req, fuse_ino_t ino, fuse_file_info *fi) {
    (void)fi;
    Inode& inode = get_inode(ino);
    struct stat attr;
    auto res = fstatat(inode.fd, "", &attr,
                       AT_EMPTY_PATH | AT_SYMLINK_NOFOLLOW);
    if (res == -1) {
        fuse_reply_err(req, errno);
        return;
    }
    fuse_reply_attr(req, &attr, fs.timeout);
}


static void do_setattr(fuse_req_t req, fuse_ino_t ino, struct stat *attr,
                       int valid, struct fuse_file_info* fi) {
    Inode& inode = get_inode(ino);
    int ifd = inode.fd;
    int res;

    if (valid & FUSE_SET_ATTR_MODE) {
        if (fi) {
            res = fchmod(fi->fh, attr->st_mode);
        } else {
            char procname[64];
            sprintf(procname, "/proc/self/fd/%i", ifd);
            res = chmod(procname, attr->st_mode);
        }
        if (res == -1)
            goto out_err;
    }
    if (valid & (FUSE_SET_ATTR_UID | FUSE_SET_ATTR_GID)) {
        uid_t uid = (valid & FUSE_SET_ATTR_UID) ? attr->st_uid : static_cast<uid_t>(-1);
        gid_t gid = (valid & FUSE_SET_ATTR_GID) ? attr->st_gid : static_cast<gid_t>(-1);

        res = fchownat(ifd, "", uid, gid, AT_EMPTY_PATH | AT_SYMLINK_NOFOLLOW);
        if (res == -1)
            goto out_err;
    }
    if (valid & FUSE_SET_ATTR_SIZE) {
        if (fi) {
            res = ftruncate(fi->fh, attr->st_size);
        } else {
            char procname[64];
            sprintf(procname, "/proc/self/fd/%i", ifd);
            res = truncate(procname, attr->st_size);
        }
        if (res == -1)
            goto out_err;
    }
    if (valid & (FUSE_SET_ATTR_ATIME | FUSE_SET_ATTR_MTIME)) {
        struct timespec tv[2];

        tv[0].tv_sec = 0;
        tv[1].tv_sec = 0;
        tv[0].tv_nsec = UTIME_OMIT;
        tv[1].tv_nsec = UTIME_OMIT;

        if (valid & FUSE_SET_ATTR_ATIME_NOW)
            tv[0].tv_nsec = UTIME_NOW;
        else if (valid & FUSE_SET_ATTR_ATIME)
            tv[0] = attr->st_atim;

        if (valid & FUSE_SET_ATTR_MTIME_NOW)
            tv[1].tv_nsec = UTIME_NOW;
        else if (valid & FUSE_SET_ATTR_MTIME)
            tv[1] = attr->st_mtim;

        if (fi)
            res = futimens(fi->fh, tv);
        else {
#ifdef HAVE_UTIMENSAT
            char procname[64];
            sprintf(procname, "/proc/self/fd/%i", ifd);
            res = utimensat(AT_FDCWD, procname, tv, 0);
#else
            res = -1;
            errno = EOPNOTSUPP;
#endif
        }
        if (res == -1)
            goto out_err;
    }
    return sfs_getattr(req, ino, fi);

out_err:
    fuse_reply_err(req, errno);
}


static void sfs_setattr(fuse_req_t req, fuse_ino_t ino, struct stat *attr,
                        int valid, fuse_file_info *fi) {
    (void) ino;
    do_setattr(req, ino, attr, valid, fi);
}


static int do_lookup(fuse_ino_t parent, const char *name,
                     fuse_entry_param *e) {
    if (fs.debug)
        cerr << "DEBUG: lookup(): name=" << name
             << ", parent=" << parent << endl;
    memset(e, 0, sizeof(*e));
    e->attr_timeout = fs.timeout;
    e->entry_timeout = fs.timeout;

    auto newfd = openat(get_fs_fd(parent), name, O_PATH | O_NOFOLLOW);
    if (newfd == -1)
        return errno;

    auto res = fstatat(newfd, "", &e->attr, AT_EMPTY_PATH | AT_SYMLINK_NOFOLLOW);
    if (res == -1) {
        auto saveerr = errno;
        close(newfd);
        if (fs.debug)
            cerr << "DEBUG: lookup(): fstatat failed" << endl;
        return saveerr;
    }

    if (e->attr.st_dev != fs.src_dev) {
        cerr << "WARNING: Mountpoints in the source directory tree will be hidden." << endl;
        return ENOTSUP;
    } else if (e->attr.st_ino == FUSE_ROOT_ID) {
        cerr << "ERROR: Source directory tree must not include inode "
             << FUSE_ROOT_ID << endl;
        return EIO;
    }

    SrcId id {e->attr.st_ino, e->attr.st_dev};
    unique_lock<mutex> fs_lock {fs.mutex};
    Inode* inode_p;
    try {
        inode_p = &fs.inodes[id];
    } catch (std::bad_alloc&) {
        return ENOMEM;
    }
    e->ino = reinterpret_cast<fuse_ino_t>(inode_p);
    Inode& inode {*inode_p};
    e->generation = inode.generation;

    if (inode.fd == -ENOENT) { // found unlinked inode
        if (fs.debug)
            cerr << "DEBUG: lookup(): inode " << e->attr.st_ino
                 << " recycled; generation=" << inode.generation << endl;
	/* fallthrough to new inode but keep existing inode.nlookup */
    }

    if (inode.fd > 0) { // found existing inode
        fs_lock.unlock();
        if (fs.debug)
            cerr << "DEBUG: lookup(): inode " << e->attr.st_ino
                 << " (userspace) already known; fd = " << inode.fd << endl;
        lock_guard<mutex> g {inode.m};

        inode.nlookup++;
        if (fs.debug)
            cerr << "DEBUG:" << __func__ << ":" << __LINE__ << " "
                 <<  "inode " << inode.src_ino
                 << " count " << inode.nlookup << endl;


        close(newfd);
    } else { // no existing inode
        /* This is just here to make Helgrind happy. It violates the
           lock ordering requirement (inode.m must be acquired before
           fs.mutex), but this is of no consequence because at this
           point no other thread has access to the inode mutex */
        lock_guard<mutex> g {inode.m};
        inode.src_ino = e->attr.st_ino;
        inode.src_dev = e->attr.st_dev;

        inode.nlookup++;
        if (fs.debug)
            cerr << "DEBUG:" << __func__ << ":" << __LINE__ << " "
                 <<  "inode " << inode.src_ino
                 << " count " << inode.nlookup << endl;

        inode.fd = newfd;
        fs_lock.unlock();

        if (fs.debug)
            cerr << "DEBUG: lookup(): created userspace inode " << e->attr.st_ino
                 << "; fd = " << inode.fd << endl;
    }

    return 0;
}


static void sfs_lookup(fuse_req_t req, fuse_ino_t parent, const char *name) {
    fuse_entry_param e {};
    auto err = do_lookup(parent, name, &e);
    if (err == ENOENT) {
        e.attr_timeout = fs.timeout;
        e.entry_timeout = fs.timeout;
        e.ino = e.attr.st_ino = 0;
        fuse_reply_entry(req, &e);
    } else if (err) {
        if (err == ENFILE || err == EMFILE)
            cerr << "ERROR: Reached maximum number of file descriptors." << endl;
        fuse_reply_err(req, err);
    } else {
        fuse_reply_entry(req, &e);
    }
}


static void mknod_symlink(fuse_req_t req, fuse_ino_t parent,
                              const char *name, mode_t mode, dev_t rdev,
                              const char *link) {
    int res;
    Inode& inode_p = get_inode(parent);
    auto saverr = ENOMEM;

    if (S_ISDIR(mode))
        res = mkdirat(inode_p.fd, name, mode);
    else if (S_ISLNK(mode))
        res = symlinkat(link, inode_p.fd, name);
    else
        res = mknodat(inode_p.fd, name, mode, rdev);
    saverr = errno;
    if (res == -1)
        goto out;

    fuse_entry_param e;
    saverr = do_lookup(parent, name, &e);
    if (saverr)
        goto out;

    fuse_reply_entry(req, &e);
    return;

out:
    if (saverr == ENFILE || saverr == EMFILE)
        cerr << "ERROR: Reached maximum number of file descriptors." << endl;
    fuse_reply_err(req, saverr);
}


static void sfs_mknod(fuse_req_t req, fuse_ino_t parent, const char *name,
                      mode_t mode, dev_t rdev) {
    mknod_symlink(req, parent, name, mode, rdev, nullptr);
}


static void sfs_mkdir(fuse_req_t req, fuse_ino_t parent, const char *name,
                      mode_t mode) {
    mknod_symlink(req, parent, name, S_IFDIR | mode, 0, nullptr);
}


static void sfs_symlink(fuse_req_t req, const char *link, fuse_ino_t parent,
                        const char *name) {
    mknod_symlink(req, parent, name, S_IFLNK, 0, link);
}


static void sfs_link(fuse_req_t req, fuse_ino_t ino, fuse_ino_t parent,
                     const char *name) {
    Inode& inode = get_inode(ino);
    Inode& inode_p = get_inode(parent);
    fuse_entry_param e {};

    e.attr_timeout = fs.timeout;
    e.entry_timeout = fs.timeout;

    char procname[64];
    sprintf(procname, "/proc/self/fd/%i", inode.fd);
    auto res = linkat(AT_FDCWD, procname, inode_p.fd, name, AT_SYMLINK_FOLLOW);
    if (res == -1) {
        fuse_reply_err(req, errno);
        return;
    }

    res = fstatat(inode.fd, "", &e.attr, AT_EMPTY_PATH | AT_SYMLINK_NOFOLLOW);
    if (res == -1) {
        fuse_reply_err(req, errno);
        return;
    }
    e.ino = reinterpret_cast<fuse_ino_t>(&inode);
    {
        lock_guard<mutex> g {inode.m};
        inode.nlookup++;
        if (fs.debug)
            cerr << "DEBUG:" << __func__ << ":" << __LINE__ << " "
                 <<  "inode " << inode.src_ino
                 << " count " << inode.nlookup << endl;
    }

    fuse_reply_entry(req, &e);
    return;
}


static void sfs_rmdir(fuse_req_t req, fuse_ino_t parent, const char *name) {
    Inode& inode_p = get_inode(parent);
    lock_guard<mutex> g {inode_p.m};
    auto res = unlinkat(inode_p.fd, name, AT_REMOVEDIR);
    fuse_reply_err(req, res == -1 ? errno : 0);
}


static void sfs_rename(fuse_req_t req, fuse_ino_t parent, const char *name,
                       fuse_ino_t newparent, const char *newname,
                       unsigned int flags) {
    Inode& inode_p = get_inode(parent);
    Inode& inode_np = get_inode(newparent);
    if (flags) {
        fuse_reply_err(req, EINVAL);
        return;
    }

    auto res = renameat(inode_p.fd, name, inode_np.fd, newname);
    fuse_reply_err(req, res == -1 ? errno : 0);
}


static void sfs_unlink(fuse_req_t req, fuse_ino_t parent, const char *name) {
    Inode& inode_p = get_inode(parent);
    // Release inode.fd before last unlink like nfsd EXPORT_OP_CLOSE_BEFORE_UNLINK
    // to test reused inode numbers.
    // Skip this when inode has an open file and when writeback cache is enabled.
    if (!fs.timeout) {
	    fuse_entry_param e;
	    auto err = do_lookup(parent, name, &e);
	    if (err) {
		    fuse_reply_err(req, err);
		    return;
	    }
	    if (e.attr.st_nlink == 1) {
		    Inode& inode = get_inode(e.ino);
		    lock_guard<mutex> g {inode.m};
		    if (inode.fd > 0 && !inode.nopen) {
			    if (fs.debug)
				    cerr << "DEBUG: unlink: release inode " << e.attr.st_ino
					    << "; fd=" << inode.fd << endl;
			    lock_guard<mutex> g_fs {fs.mutex};
			    close(inode.fd);
			    inode.fd = -ENOENT;
			    inode.generation++;
		    }
	    }

        // decrease the ref which lookup above had increased
        forget_one(e.ino, 1);
    }
    auto res = unlinkat(inode_p.fd, name, 0);
    fuse_reply_err(req, res == -1 ? errno : 0);
}


static void forget_one(fuse_ino_t ino, uint64_t n) {
    Inode& inode = get_inode(ino);
    unique_lock<mutex> l {inode.m};

    if(n > inode.nlookup) {
        cerr << "INTERNAL ERROR: Negative lookup count for inode "
             << inode.src_ino << endl;
        abort();
    }
    inode.nlookup -= n;

    if (fs.debug)
        cerr << "DEBUG:" << __func__ << ":" << __LINE__ << " "
             <<  "inode " << inode.src_ino
             << " count " << inode.nlookup << endl;

    if (!inode.nlookup) {
        if (fs.debug)
            cerr << "DEBUG: forget: cleaning up inode " << inode.src_ino << endl;
        {
            lock_guard<mutex> g_fs {fs.mutex};
            l.unlock();
            fs.inodes.erase({inode.src_ino, inode.src_dev});
        }
    } else if (fs.debug)
            cerr << "DEBUG: forget: inode " << inode.src_ino
                 << " lookup count now " << inode.nlookup << endl;
}

static void sfs_forget(fuse_req_t req, fuse_ino_t ino, uint64_t nlookup) {
    forget_one(ino, nlookup);
    fuse_reply_none(req);
}


static void sfs_forget_multi(fuse_req_t req, size_t count,
                             fuse_forget_data *forgets) {
    for (int i = 0; i < count; i++)
        forget_one(forgets[i].ino, forgets[i].nlookup);
    fuse_reply_none(req);
}


static void sfs_readlink(fuse_req_t req, fuse_ino_t ino) {
    Inode& inode = get_inode(ino);
    char buf[PATH_MAX + 1];
    auto res = readlinkat(inode.fd, "", buf, sizeof(buf));
    if (res == -1)
        fuse_reply_err(req, errno);
    else if (res == sizeof(buf))
        fuse_reply_err(req, ENAMETOOLONG);
    else {
        buf[res] = '\0';
        fuse_reply_readlink(req, buf);
    }
}


struct DirHandle {
    DIR *dp {nullptr};
    off_t offset;

    DirHandle() = default;
    DirHandle(const DirHandle&) = delete;
    DirHandle& operator=(const DirHandle&) = delete;

    ~DirHandle() {
        if(dp)
            closedir(dp);
    }
};


static DirHandle *get_dir_handle(fuse_file_info *fi) {
    return reinterpret_cast<DirHandle*>(fi->fh);
}


static void sfs_opendir(fuse_req_t req, fuse_ino_t ino, fuse_file_info *fi) {
    Inode& inode = get_inode(ino);
    auto d = new (nothrow) DirHandle;
    if (d == nullptr) {
        fuse_reply_err(req, ENOMEM);
        return;
    }

    // Make Helgrind happy - it can't know that there's an implicit
    // synchronization due to the fact that other threads cannot
    // access d until we've called fuse_reply_*.
    lock_guard<mutex> g {inode.m};

    auto fd = openat(inode.fd, ".", O_RDONLY);
    if (fd == -1)
        goto out_errno;

    // On success, dir stream takes ownership of fd, so we
    // do not have to close it.
    d->dp = fdopendir(fd);
    if(d->dp == nullptr)
        goto out_errno;

    d->offset = 0;

    fi->fh = reinterpret_cast<uint64_t>(d);
    if(fs.timeout) {
        fi->keep_cache = 1;
        fi->cache_readdir = 1;
    }
    fuse_reply_open(req, fi);
    return;

out_errno:
    auto error = errno;
    delete d;
    if (error == ENFILE || error == EMFILE)
        cerr << "ERROR: Reached maximum number of file descriptors." << endl;
    fuse_reply_err(req, error);
}


static bool is_dot_or_dotdot(const char *name) {
    return name[0] == '.' &&
           (name[1] == '\0' || (name[1] == '.' && name[2] == '\0'));
}


static void do_readdir(fuse_req_t req, fuse_ino_t ino, size_t size,
                    off_t offset, fuse_file_info *fi, const int plus) {
    auto d = get_dir_handle(fi);
    Inode& inode = get_inode(ino);
    lock_guard<mutex> g {inode.m};
    char *p;
    auto rem = size;
    int err = 0, count = 0;

    if (fs.debug)
        cerr << "DEBUG: readdir(): started with offset "
             << offset << endl;

    auto buf = new (nothrow) char[size];
    if (!buf) {
        fuse_reply_err(req, ENOMEM);
        return;
    }
    p = buf;

    if (offset != d->offset) {
        if (fs.debug)
            cerr << "DEBUG: readdir(): seeking to " << offset << endl;
        seekdir(d->dp, offset);
        d->offset = offset;
    }

    while (1) {
        struct dirent *entry;
        errno = 0;
        entry = readdir(d->dp);
        if (!entry) {
            if(errno) {
                err = errno;
                if (fs.debug)
                    warn("DEBUG: readdir(): readdir failed with");
                goto error;
            }
            break; // End of stream
        }
        d->offset = entry->d_off;
        if (is_dot_or_dotdot(entry->d_name))
            continue;

        fuse_entry_param e{};
        size_t entsize;
        if (plus) {
            err = do_lookup(ino, entry->d_name, &e);
            if (err)
                goto error;
            entsize = fuse_add_direntry_plus(req, p, rem, entry->d_name, &e, entry->d_off);
        } else {
            e.attr.st_ino = entry->d_ino;
            e.attr.st_mode = entry->d_type << 12;
            entsize = fuse_add_direntry(req, p, rem, entry->d_name, &e.attr, entry->d_off);
        }

        if (entsize > rem) {
            if (fs.debug)
                cerr << "DEBUG: readdir(): buffer full, returning data. " << endl;
            if (plus)
                forget_one(e.ino, 1);
            break;
        }

        p += entsize;
        rem -= entsize;
        count++;
        if (fs.debug) {
            cerr << "DEBUG: readdir(): added to buffer: " << entry->d_name
                 << ", ino " << e.attr.st_ino << ", offset " << entry->d_off << endl;
        }
    }
    err = 0;
error:

    // If there's an error, we can only signal it if we haven't stored
    // any entries yet - otherwise we'd end up with wrong lookup
    // counts for the entries that are already in the buffer. So we
    // return what we've collected until that point.
    if (err && rem == size) {
        if (err == ENFILE || err == EMFILE)
            cerr << "ERROR: Reached maximum number of file descriptors." << endl;
        fuse_reply_err(req, err);
    } else {
        if (fs.debug)
            cerr << "DEBUG: readdir(): returning " << count
                 << " entries, curr offset " << d->offset << endl;
        fuse_reply_buf(req, buf, size - rem);
    }
    delete[] buf;
    return;
}


static void sfs_readdir(fuse_req_t req, fuse_ino_t ino, size_t size,
                        off_t offset, fuse_file_info *fi) {
    // operation logging is done in readdir to reduce code duplication
    do_readdir(req, ino, size, offset, fi, 0);
}


static void sfs_readdirplus(fuse_req_t req, fuse_ino_t ino, size_t size,
                            off_t offset, fuse_file_info *fi) {
    // operation logging is done in readdir to reduce code duplication
    do_readdir(req, ino, size, offset, fi, 1);
}


static void sfs_releasedir(fuse_req_t req, fuse_ino_t ino, fuse_file_info *fi) {
    (void) ino;
    auto d = get_dir_handle(fi);
    delete d;
    fuse_reply_err(req, 0);
}


static void sfs_create(fuse_req_t req, fuse_ino_t parent, const char *name,
                       mode_t mode, fuse_file_info *fi) {
    Inode& inode_p = get_inode(parent);

    auto fd = openat(inode_p.fd, name,
                     (fi->flags | O_CREAT) & ~O_NOFOLLOW, mode);
    if (fd == -1) {
        auto err = errno;
        if (err == ENFILE || err == EMFILE)
            cerr << "ERROR: Reached maximum number of file descriptors." << endl;
        fuse_reply_err(req, err);
        return;
    }

    fi->fh = fd;
    fuse_entry_param e;
    auto err = do_lookup(parent, name, &e);
    if (err) {
        if (err == ENFILE || err == EMFILE)
            cerr << "ERROR: Reached maximum number of file descriptors." << endl;
        fuse_reply_err(req, err);
	return;
    }

    Inode& inode = get_inode(e.ino);
    lock_guard<mutex> g {inode.m};
    inode.nopen++;
    fuse_reply_create(req, &e, fi);
}


static void sfs_fsyncdir(fuse_req_t req, fuse_ino_t ino, int datasync,
                         fuse_file_info *fi) {
    (void) ino;
    int res;
    int fd = dirfd(get_dir_handle(fi)->dp);
    if (datasync)
        res = fdatasync(fd);
    else
        res = fsync(fd);
    fuse_reply_err(req, res == -1 ? errno : 0);
}


static void sfs_open(fuse_req_t req, fuse_ino_t ino, fuse_file_info *fi) {
    Inode& inode = get_inode(ino);

    /* With writeback cache, kernel may send read requests even
       when userspace opened write-only */
    if (fs.timeout && (fi->flags & O_ACCMODE) == O_WRONLY) {
        fi->flags &= ~O_ACCMODE;
        fi->flags |= O_RDWR;
    }

    /* With writeback cache, O_APPEND is handled by the kernel.  This
       breaks atomicity (since the file may change in the underlying
       filesystem, so that the kernel's idea of the end of the file
       isn't accurate anymore). However, no process should modify the
       file in the underlying filesystem once it has been read, so
       this is not a problem. */
    if (fs.timeout && fi->flags & O_APPEND)
        fi->flags &= ~O_APPEND;

    /* Unfortunately we cannot use inode.fd, because this was opened
       with O_PATH (so it doesn't allow read/write access). */
    char buf[64];
    sprintf(buf, "/proc/self/fd/%i", inode.fd);
    auto fd = open(buf, fi->flags & ~O_NOFOLLOW);
    if (fd == -1) {
        auto err = errno;
        if (err == ENFILE || err == EMFILE)
            cerr << "ERROR: Reached maximum number of file descriptors." << endl;
        fuse_reply_err(req, err);
        return;
    }

    lock_guard<mutex> g {inode.m};
    inode.nopen++;
    fi->keep_cache = (fs.timeout != 0);
    fi->noflush = (fs.timeout == 0 && (fi->flags & O_ACCMODE) == O_RDONLY);
    fi->fh = fd;
    fuse_reply_open(req, fi);
}


static void sfs_release(fuse_req_t req, fuse_ino_t ino, fuse_file_info *fi) {
    Inode& inode = get_inode(ino);
    lock_guard<mutex> g {inode.m};
    inode.nopen--;
    close(fi->fh);
    fuse_reply_err(req, 0);
}


static void sfs_flush(fuse_req_t req, fuse_ino_t ino, fuse_file_info *fi) {
    (void) ino;
    auto res = close(dup(fi->fh));
    fuse_reply_err(req, res == -1 ? errno : 0);
}


static void sfs_fsync(fuse_req_t req, fuse_ino_t ino, int datasync,
                      fuse_file_info *fi) {
    (void) ino;
    int res;
    if (datasync)
        res = fdatasync(fi->fh);
    else
        res = fsync(fi->fh);
    fuse_reply_err(req, res == -1 ? errno : 0);
}


static void do_read(fuse_req_t req, size_t size, off_t off, fuse_file_info *fi) {

    fuse_bufvec buf = FUSE_BUFVEC_INIT(size);
    buf.buf[0].flags = static_cast<fuse_buf_flags>(
        FUSE_BUF_IS_FD | FUSE_BUF_FD_SEEK);
    buf.buf[0].fd = fi->fh;
    buf.buf[0].pos = off;

    fuse_reply_data(req, &buf, FUSE_BUF_COPY_FLAGS);
}

static void sfs_read(fuse_req_t req, fuse_ino_t ino, size_t size, off_t off,
                     fuse_file_info *fi) {
    (void) ino;
    do_read(req, size, off, fi);
}


static void do_write_buf(fuse_req_t req, size_t size, off_t off,
                         fuse_bufvec *in_buf, fuse_file_info *fi) {
    fuse_bufvec out_buf = FUSE_BUFVEC_INIT(size);
    out_buf.buf[0].flags = static_cast<fuse_buf_flags>(
        FUSE_BUF_IS_FD | FUSE_BUF_FD_SEEK);
    out_buf.buf[0].fd = fi->fh;
    out_buf.buf[0].pos = off;

    auto res = fuse_buf_copy(&out_buf, in_buf, FUSE_BUF_COPY_FLAGS);
    if (res < 0)
        fuse_reply_err(req, -res);
    else
        fuse_reply_write(req, (size_t)res);
}


static void sfs_write_buf(fuse_req_t req, fuse_ino_t ino, fuse_bufvec *in_buf,
                          off_t off, fuse_file_info *fi) {
    (void) ino;
    auto size {fuse_buf_size(in_buf)};
    do_write_buf(req, size, off, in_buf, fi);
}


static void sfs_statfs(fuse_req_t req, fuse_ino_t ino) {
    struct statvfs stbuf;

    auto res = fstatvfs(get_fs_fd(ino), &stbuf);
    if (res == -1)
        fuse_reply_err(req, errno);
    else
        fuse_reply_statfs(req, &stbuf);
}


#ifdef HAVE_POSIX_FALLOCATE
static void sfs_fallocate(fuse_req_t req, fuse_ino_t ino, int mode,
                          off_t offset, off_t length, fuse_file_info *fi) {
    (void) ino;
    if (mode) {
        fuse_reply_err(req, EOPNOTSUPP);
        return;
    }

    auto err = posix_fallocate(fi->fh, offset, length);
    fuse_reply_err(req, err);
}
#endif

static void sfs_flock(fuse_req_t req, fuse_ino_t ino, fuse_file_info *fi,
                      int op) {
    (void) ino;
    auto res = flock(fi->fh, op);
    fuse_reply_err(req, res == -1 ? errno : 0);
}


#ifdef HAVE_SETXATTR
static void sfs_getxattr(fuse_req_t req, fuse_ino_t ino, const char *name,
                         size_t size) {
    char *value = nullptr;
    Inode& inode = get_inode(ino);
    ssize_t ret;
    int saverr;

    char procname[64];
    sprintf(procname, "/proc/self/fd/%i", inode.fd);

    if (size) {
        value = new (nothrow) char[size];
        if (value == nullptr) {
            saverr = ENOMEM;
            goto out;
        }

        ret = getxattr(procname, name, value, size);
        if (ret == -1)
            goto out_err;
        saverr = 0;
        if (ret == 0)
            goto out;

        fuse_reply_buf(req, value, ret);
    } else {
        ret = getxattr(procname, name, nullptr, 0);
        if (ret == -1)
            goto out_err;

        fuse_reply_xattr(req, ret);
    }
out_free:
    delete[] value;
    return;

out_err:
    saverr = errno;
out:
    fuse_reply_err(req, saverr);
    goto out_free;
}


static void sfs_listxattr(fuse_req_t req, fuse_ino_t ino, size_t size) {
    char *value = nullptr;
    Inode& inode = get_inode(ino);
    ssize_t ret;
    int saverr;

    char procname[64];
    sprintf(procname, "/proc/self/fd/%i", inode.fd);

    if (size) {
        value = new (nothrow) char[size];
        if (value == nullptr) {
            saverr = ENOMEM;
            goto out;
        }

        ret = listxattr(procname, value, size);
        if (ret == -1)
            goto out_err;
        saverr = 0;
        if (ret == 0)
            goto out;

        fuse_reply_buf(req, value, ret);
    } else {
        ret = listxattr(procname, nullptr, 0);
        if (ret == -1)
            goto out_err;

        fuse_reply_xattr(req, ret);
    }
out_free:
    delete[] value;
    return;
out_err:
    saverr = errno;
out:
    fuse_reply_err(req, saverr);
    goto out_free;
}


static void sfs_setxattr(fuse_req_t req, fuse_ino_t ino, const char *name,
                         const char *value, size_t size, int flags) {
    Inode& inode = get_inode(ino);
    ssize_t ret;
    int saverr;

    char procname[64];
    sprintf(procname, "/proc/self/fd/%i", inode.fd);

    ret = setxattr(procname, name, value, size, flags);
    saverr = ret == -1 ? errno : 0;

    fuse_reply_err(req, saverr);
}


static void sfs_removexattr(fuse_req_t req, fuse_ino_t ino, const char *name) {
    char procname[64];
    Inode& inode = get_inode(ino);
    ssize_t ret;
    int saverr;

    sprintf(procname, "/proc/self/fd/%i", inode.fd);
    ret = removexattr(procname, name);
    saverr = ret == -1 ? errno : 0;

    fuse_reply_err(req, saverr);
}
#endif


static void assign_operations(fuse_lowlevel_ops &sfs_oper) {
    sfs_oper.init = sfs_init;
    sfs_oper.lookup = sfs_lookup;
    sfs_oper.mkdir = sfs_mkdir;
    sfs_oper.mknod = sfs_mknod;
    sfs_oper.symlink = sfs_symlink;
    sfs_oper.link = sfs_link;
    sfs_oper.unlink = sfs_unlink;
    sfs_oper.rmdir = sfs_rmdir;
    sfs_oper.rename = sfs_rename;
    sfs_oper.forget = sfs_forget;
    sfs_oper.forget_multi = sfs_forget_multi;
    sfs_oper.getattr = sfs_getattr;
    sfs_oper.setattr = sfs_setattr;
    sfs_oper.readlink = sfs_readlink;
    sfs_oper.opendir = sfs_opendir;
    sfs_oper.readdir = sfs_readdir;
    sfs_oper.readdirplus = sfs_readdirplus;
    sfs_oper.releasedir = sfs_releasedir;
    sfs_oper.fsyncdir = sfs_fsyncdir;
    sfs_oper.create = sfs_create;
    sfs_oper.open = sfs_open;
    sfs_oper.release = sfs_release;
    sfs_oper.flush = sfs_flush;
    sfs_oper.fsync = sfs_fsync;
    sfs_oper.read = sfs_read;
    sfs_oper.write_buf = sfs_write_buf;
    sfs_oper.statfs = sfs_statfs;
#ifdef HAVE_POSIX_FALLOCATE
    sfs_oper.fallocate = sfs_fallocate;
#endif
    sfs_oper.flock = sfs_flock;
#ifdef HAVE_SETXATTR
    sfs_oper.setxattr = sfs_setxattr;
    sfs_oper.getxattr = sfs_getxattr;
    sfs_oper.listxattr = sfs_listxattr;
    sfs_oper.removexattr = sfs_removexattr;
#endif
}

static void print_usage(char *prog_name) {
    cout << "Usage: " << prog_name << " --help\n"
         << "       " << prog_name << " [options] <source> <mountpoint>\n";
}

static cxxopts::ParseResult parse_wrapper(cxxopts::Options& parser, int& argc, char**& argv) {
    try {
        return parser.parse(argc, argv);
    } catch (cxxopts::option_not_exists_exception& exc) {
        std::cout << argv[0] << ": " << exc.what() << std::endl;
        print_usage(argv[0]);
        exit(2);
    }
}


static cxxopts::ParseResult parse_options(int argc, char **argv) {
    cxxopts::Options opt_parser(argv[0]);
    opt_parser.add_options()
        ("debug", "Enable filesystem debug messages")
        ("debug-fuse", "Enable libfuse debug messages")
        ("foreground", "Run in foreground")
        ("help", "Print help")
        ("nocache", "Disable all caching")
        ("nosplice", "Do not use splice(2) to transfer data")
        ("single", "Run single-threaded")
        ("num-threads", "Number of libfuse worker threads",
                        cxxopts::value<int>()->default_value(SFS_DEFAULT_THREADS))
        ("clone-fd", "use separate fuse device fd for each thread",
                        cxxopts::value<bool>()->implicit_value(SFS_DEFAULT_CLONE_FD));


    // FIXME: Find a better way to limit the try clause to just
    // opt_parser.parse() (cf. https://github.com/jarro2783/cxxopts/issues/146)
    auto options = parse_wrapper(opt_parser, argc, argv);

    if (options.count("help")) {
        print_usage(argv[0]);
        // Strip everything before the option list from the
        // default help string.
        auto help = opt_parser.help();
        std::cout << std::endl << "options:"
                  << help.substr(help.find("\n\n") + 1, string::npos);
        exit(0);

    } else if (argc != 3) {
        std::cout << argv[0] << ": invalid number of arguments\n";
        print_usage(argv[0]);
        exit(2);
    }

    fs.debug = options.count("debug") != 0;
    fs.debug_fuse = options.count("debug-fuse") != 0;

    fs.foreground = options.count("foreground") != 0;
    if (fs.debug || fs.debug_fuse)
        fs.foreground = true;

    fs.nosplice = options.count("nosplice") != 0;
    fs.num_threads = options["num-threads"].as<int>();
    fs.clone_fd = options["clone-fd"].as<bool>();
    char* resolved_path = realpath(argv[1], NULL);
    if (resolved_path == NULL)
        warn("WARNING: realpath() failed with");
    fs.source = std::string {resolved_path};
    free(resolved_path);

    return options;
}


static void maximize_fd_limit() {
    struct rlimit lim {};
    auto res = getrlimit(RLIMIT_NOFILE, &lim);
    if (res != 0) {
        warn("WARNING: getrlimit() failed with");
        return;
    }
    lim.rlim_cur = lim.rlim_max;
    res = setrlimit(RLIMIT_NOFILE, &lim);
    if (res != 0)
        warn("WARNING: setrlimit() failed with");
}

int main(int argc, char *argv[])
{

    struct fuse_loop_config *loop_config = NULL;

    // Parse command line options
    auto options {parse_options(argc, argv)};


    // We need an fd for every dentry in our the filesystem that the
    // kernel knows about. This is way more than most processes need,
    // so try to get rid of any resource softlimit.
    maximize_fd_limit();

    // Initialize filesystem root
    fs.root.fd = -1;
    fs.root.nlookup = 9999;
    fs.timeout = options.count("nocache") ? 0 : 86400.0;

    struct stat stat;
    auto ret = lstat(fs.source.c_str(), &stat);
    if (ret == -1)
        err(1, "ERROR: failed to stat source (\"%s\")", fs.source.c_str());
    if (!S_ISDIR(stat.st_mode))
        errx(1, "ERROR: source is not a directory");
    fs.src_dev = stat.st_dev;

    fs.root.fd = open(fs.source.c_str(), O_PATH);
    if (fs.root.fd == -1)
        err(1, "ERROR: open(\"%s\", O_PATH)", fs.source.c_str());

    // Initialize fuse
    fuse_args args = FUSE_ARGS_INIT(0, nullptr);
    if (fuse_opt_add_arg(&args, argv[0]) ||
        fuse_opt_add_arg(&args, "-o") ||
        fuse_opt_add_arg(&args, "default_permissions,fsname=hpps") ||
        (fs.debug_fuse && fuse_opt_add_arg(&args, "-odebug")))
        errx(3, "ERROR: Out of memory");

    fuse_lowlevel_ops sfs_oper {};
    assign_operations(sfs_oper);
    auto se = fuse_session_new(&args, &sfs_oper, sizeof(sfs_oper), &fs);
    if (se == nullptr)
        goto err_out1;

    if (fuse_set_signal_handlers(se) != 0)
        goto err_out2;

    // Don't apply umask, use modes exactly as specified
    umask(0);

    fuse_daemonize(fs.foreground);

    // Mount and run main loop
    loop_config = fuse_loop_cfg_create();

    if (fs.num_threads != -1)
        fuse_loop_cfg_set_idle_threads(loop_config, fs.num_threads);

    if (fuse_session_mount(se, argv[2]) != 0)
        goto err_out3;
    if (options.count("single"))
        ret = fuse_session_loop(se);
    else
        ret = fuse_session_loop_mt(se, loop_config);


    fuse_session_unmount(se);

err_out3:
    fuse_remove_signal_handlers(se);
err_out2:
    fuse_session_destroy(se);
err_out1:

    fuse_loop_cfg_destroy(loop_config);
    fuse_opt_free_args(&args);

    return ret ? 1 : 0;
}


#ifdef ORIG_FUSE_USE_VERSION
    #undef FUSE_USE_VERSION
    #define FUSE_USE_VERSION ORIG_FUSE_USE_VERSION
    #undef ORIG_FUSE_USE_VERSION
#endif<|MERGE_RESOLUTION|>--- conflicted
+++ resolved
@@ -43,21 +43,7 @@
  * \include passthrough_hp.cc
  */
 
-<<<<<<< HEAD
-
-#ifdef FUSE_USE_VERSION
-    #define ORIG_FUSE_USE_VERSION FUSE_USE_VERSION
-    #undef FUSE_USE_VERSION
-#endif
-
-#define FUSE_USE_VERSION 35
-
-#ifdef HAVE_CONFIG_H
-    #include "config.h"
-#endif
-=======
 #define FUSE_USE_VERSION FUSE_MAKE_VERSION(3, 12)
->>>>>>> 81ad52c7
 
 #ifndef _GNU_SOURCE
     #define _GNU_SOURCE
@@ -764,8 +750,6 @@
         if (entsize > rem) {
             if (fs.debug)
                 cerr << "DEBUG: readdir(): buffer full, returning data. " << endl;
-            if (plus)
-                forget_one(e.ino, 1);
             break;
         }
 
@@ -1251,8 +1235,8 @@
         warn("WARNING: setrlimit() failed with");
 }
 
-int main(int argc, char *argv[])
-{
+
+int main(int argc, char *argv[]) {
 
     struct fuse_loop_config *loop_config = NULL;
 
@@ -1331,10 +1315,3 @@
 
     return ret ? 1 : 0;
 }
-
-
-#ifdef ORIG_FUSE_USE_VERSION
-    #undef FUSE_USE_VERSION
-    #define FUSE_USE_VERSION ORIG_FUSE_USE_VERSION
-    #undef ORIG_FUSE_USE_VERSION
-#endif